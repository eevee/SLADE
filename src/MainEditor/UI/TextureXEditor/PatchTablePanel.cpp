
// -----------------------------------------------------------------------------
// SLADE - It's a Doom Editor
// Copyright(C) 2008 - 2017 Simon Judd
//
// Email:       sirjuddington@gmail.com
// Web:         http://slade.mancubus.net
// Filename:    PatchTablePanel.cpp
// Description: The UI for viewing/editing a patch table (PNAMES)
//
// This program is free software; you can redistribute it and/or modify it
// under the terms of the GNU General Public License as published by the Free
// Software Foundation; either version 2 of the License, or (at your option)
// any later version.
//
// This program is distributed in the hope that it will be useful, but WITHOUT
// ANY WARRANTY; without even the implied warranty of MERCHANTABILITY or
// FITNESS FOR A PARTICULAR PURPOSE. See the GNU General Public License for
// more details.
//
// You should have received a copy of the GNU General Public License along with
// this program; if not, write to the Free Software Foundation, Inc.,
// 51 Franklin Street, Fifth Floor, Boston, MA  02110 - 1301, USA.
// -----------------------------------------------------------------------------


// -----------------------------------------------------------------------------
//
// Includes
//
// -----------------------------------------------------------------------------
#include "Main.h"
#include "PatchTablePanel.h"
#include "Archive/Archive.h"
#include "Archive/ArchiveEntry.h"
#include "Archive/ArchiveManager.h"
#include "General/Misc.h"
#include "Graphics/Icons.h"
#include "Graphics/SImage/SImage.h"
#include "MainEditor/MainEditor.h"
#include "MainEditor/UI/MainWindow.h"
#include "TextureXEditor.h"
#include "UI/Canvas/GfxCanvas.h"
#include "UI/Controls/PaletteChooser.h"
#include "UI/Controls/SIconButton.h"
#include "UI/Controls/SZoomSlider.h"
#include "UI/WxUtils.h"


// -----------------------------------------------------------------------------
//
// External Variables
//
// -----------------------------------------------------------------------------
EXTERN_CVAR(String, dir_last)


// -----------------------------------------------------------------------------
//
// PatchTableListView Class Functions
//
// -----------------------------------------------------------------------------


// -----------------------------------------------------------------------------
// PatchTableListView class constructor
// -----------------------------------------------------------------------------
PatchTableListView::PatchTableListView(wxWindow* parent, PatchTable* patch_table) : VirtualListView(parent)
{
	// Init Variables
	patch_table_ = patch_table;
	listenTo(patch_table);

	// Add columns
	InsertColumn(0, "#");
	InsertColumn(1, "Patch Name");
	InsertColumn(2, "Use Count");
	InsertColumn(3, "In Archive");

	// Update list
	updateList();

	// Listen to archive manager
	listenTo(&App::archiveManager());
}

// -----------------------------------------------------------------------------
// Returns the string for [item] at [column]
// -----------------------------------------------------------------------------
string PatchTableListView::getItemText(long item, long column, long index) const
{
	// Check patch table exists
	if (!patch_table_)
		return "INVALID INDEX";

	// Check index is ok
	if (index < 0 || (unsigned)index > patch_table_->nPatches())
		return "INVALID INDEX";

	// Get associated patch
	auto& patch = patch_table_->patch(index);

<<<<<<< HEAD
	if (column == 0) // Index column
		return S_FMT("%04d", index);
	else if (column == 1) // Name column
=======
	if (column == 0)						// Index column
		return S_FMT("%04ld", index);
	else if (column == 1)					// Name column
>>>>>>> a2532847
		return patch.name;
	else if (column == 2) // Usage count column
		return S_FMT("%lu", patch.used_in.size());
	else if (column == 3) // Archive column
	{
		// Get patch entry
		ArchiveEntry* entry = patch_table_->patchEntry(index);

		// If patch entry can't be found return invalid
		if (entry)
			return entry->getParent()->filename(false);
		else
			return "(!) NOT FOUND";
	}
	else // Invalid column
		return "INVALID COLUMN";
}

// -----------------------------------------------------------------------------
// Updates the item attributes for [item] (red text if patch entry not found,
// default otherwise)
// -----------------------------------------------------------------------------
void PatchTableListView::updateItemAttr(long item, long column, long index) const
{
	// Just set normal text colour
	item_attr->SetTextColour(wxSystemSettings::GetColour(wxSYS_COLOUR_LISTBOXTEXT));
}

// -----------------------------------------------------------------------------
// Updates + refreshes the patch list
// -----------------------------------------------------------------------------
void PatchTableListView::updateList(bool clear)
{
	if (clear)
		ClearAll();

	// Set list size
	items.clear();
	if (patch_table_)
	{
		size_t count = patch_table_->nPatches();
		SetItemCount(count);
		for (unsigned a = 0; a < count; a++)
			items.push_back(a);
	}
	else
		SetItemCount(0);

	sortItems();
	updateWidth();
	Refresh();
}

// -----------------------------------------------------------------------------
// Handles announcements from the panel's PatchTable
// -----------------------------------------------------------------------------
void PatchTableListView::onAnnouncement(Announcer* announcer, string event_name, MemChunk& event_data)
{
	// Just refresh on any event from the patch table
	if (announcer == patch_table_)
		updateList();

	if (announcer == &App::archiveManager())
		updateList();
}

// -----------------------------------------------------------------------------
// Returns true if patch at index [left] is used less than [right]
// -----------------------------------------------------------------------------
bool PatchTableListView::usageSort(long left, long right)
{
	auto& p1 = ((PatchTableListView*)lv_current)->patchTable()->patch(left);
	auto& p2 = ((PatchTableListView*)lv_current)->patchTable()->patch(right);

	if (p1.used_in.size() == p2.used_in.size())
		return left < right;
	else
		return lv_current->sortDescend() ? p2.used_in.size() < p1.used_in.size() :
										   p1.used_in.size() < p2.used_in.size();
}

// -----------------------------------------------------------------------------
// Sorts the list items depending on the current sorting column
// -----------------------------------------------------------------------------
void PatchTableListView::sortItems()
{
	lv_current = this;
	if (sort_column == 2)
		std::sort(items.begin(), items.end(), &PatchTableListView::usageSort);
	else
		std::sort(items.begin(), items.end(), &VirtualListView::defaultSort);
}


// -----------------------------------------------------------------------------
//
// PatchTablePanel Class Functions
//
// -----------------------------------------------------------------------------


// -----------------------------------------------------------------------------
// PatchTablePanel class constructor
// -----------------------------------------------------------------------------
PatchTablePanel::PatchTablePanel(wxWindow* parent, PatchTable* patch_table, TextureXEditor* tx_editor) :
	wxPanel(parent, -1),
	patch_table_{ patch_table },
	parent_{ tx_editor }
{
	// Create controls
	list_patches_ = new PatchTableListView(this, patch_table);
	list_patches_->setSearchColumn(1); // Want to search by patch name not index
	btn_add_patch_       = new SIconButton(this, "patch_add", "Add Patch");
	btn_patch_from_file_ = new SIconButton(this, "patch_add", "Add Patch from File"); // TODO: Icon
	btn_remove_patch_    = new SIconButton(this, "patch_remove", "Remove Patch");
	btn_change_patch_    = new SIconButton(this, "patch_replace", "Change Patch");
	label_dimensions_    = new wxStaticText(this, -1, "Size: N/A");
	label_textures_ =
		new wxStaticText(this, -1, "In Textures: -", wxDefaultPosition, wxDefaultSize, wxST_ELLIPSIZE_END);
	patch_canvas_ = new GfxCanvas(this, -1);
	patch_canvas_->setViewType(GFXVIEW_CENTERED);
	patch_canvas_->allowDrag(true);
	patch_canvas_->allowScroll(true);
	slider_zoom_ = new SZoomSlider(this, patch_canvas_);

	setupLayout();

	// Bind events
	btn_add_patch_->Bind(wxEVT_BUTTON, &PatchTablePanel::onBtnAddPatch, this);
	btn_patch_from_file_->Bind(wxEVT_BUTTON, &PatchTablePanel::onBtnPatchFromFile, this);
	btn_remove_patch_->Bind(wxEVT_BUTTON, &PatchTablePanel::onBtnRemovePatch, this);
	btn_change_patch_->Bind(wxEVT_BUTTON, &PatchTablePanel::onBtnChangePatch, this);
	list_patches_->Bind(wxEVT_LIST_ITEM_SELECTED, &PatchTablePanel::onDisplayChanged, this);

	// Palette chooser
	listenTo(theMainWindow->getPaletteChooser());
}

// -----------------------------------------------------------------------------
// Lays out controls on the panel
// -----------------------------------------------------------------------------
void PatchTablePanel::setupLayout()
{
	auto sizer = new wxBoxSizer(wxHORIZONTAL);
	SetSizer(sizer);

	// Patches List + actions
	auto frame      = new wxStaticBox(this, -1, "Patch List (PNAMES)");
	auto framesizer = new wxStaticBoxSizer(frame, wxVERTICAL);
	sizer->Add(framesizer, 0, wxEXPAND | wxALL, UI::pad());
	framesizer->Add(list_patches_, 1, wxEXPAND | wxALL, UI::pad());
	WxUtils::layoutHorizontally(
		framesizer,
		vector<wxObject*>{ btn_add_patch_, btn_patch_from_file_, btn_remove_patch_, btn_change_patch_ },
		wxSizerFlags(0).Border(wxLEFT | wxRIGHT | wxBOTTOM, UI::pad()));

	// Patch preview & info
	frame      = new wxStaticBox(this, -1, "Patch Preview && Info");
	framesizer = new wxStaticBoxSizer(frame, wxVERTICAL);
	sizer->Add(framesizer, 1, wxEXPAND | wxTOP | wxRIGHT | wxBOTTOM, UI::pad());
	framesizer->Add(slider_zoom_, 0, wxALL, UI::pad());
	framesizer->Add(patch_canvas_->toPanel(this), 1, wxEXPAND | wxLEFT | wxRIGHT | wxBOTTOM, UI::pad());
	framesizer->Add(label_dimensions_, 0, wxEXPAND | wxLEFT | wxRIGHT | wxBOTTOM, UI::pad());
	framesizer->Add(label_textures_, 0, wxEXPAND | wxLEFT | wxRIGHT | wxBOTTOM, UI::pad());
}


// -----------------------------------------------------------------------------
//
// PatchTablePanel Class Events
//
// -----------------------------------------------------------------------------


// -----------------------------------------------------------------------------
// Called when the 'New Patch' button is clicked
// -----------------------------------------------------------------------------
void PatchTablePanel::onBtnAddPatch(wxCommandEvent& e)
{
	// Prompt for new patch name
	string patch = wxGetTextFromUser("Enter patch entry name:", "Add Patch", wxEmptyString, this);

	// Check something was entered
	if (patch.IsEmpty())
		return;

	// Add to patch table
	patch_table_->addPatch(patch);

	// Update list
	list_patches_->updateList();
	parent_->pnamesModified(true);
}

// -----------------------------------------------------------------------------
// Called when the 'New Patch from File' button is clicked
// -----------------------------------------------------------------------------
void PatchTablePanel::onBtnPatchFromFile(wxCommandEvent& e)
{
	// Get all entry types
	vector<EntryType*> etypes = EntryType::allTypes();

	// Go through types
	string ext_filter = "All files (*.*)|*.*|";
	for (unsigned a = 0; a < etypes.size(); a++)
	{
		// If the type is a valid image type, add its extension filter
		if (etypes[a]->extraProps().propertyExists("image"))
		{
			ext_filter += etypes[a]->fileFilterString();
			ext_filter += "|";
		}
	}

	// Create open file dialog
	wxFileDialog dialog_open(
		this,
		"Choose file(s) to open",
		dir_last,
		wxEmptyString,
		ext_filter,
		wxFD_OPEN | wxFD_MULTIPLE | wxFD_FILE_MUST_EXIST,
		wxDefaultPosition);

	// Run the dialog & check that the user didn't cancel
	if (dialog_open.ShowModal() == wxID_OK)
	{
		// Get file selection
		wxArrayString files;
		dialog_open.GetPaths(files);

		// Save 'dir_last'
		dir_last = dialog_open.GetDirectory();

		// Go through file selection
		for (unsigned a = 0; a < files.size(); a++)
		{
			// Load the file into a temporary ArchiveEntry
			ArchiveEntry* entry = new ArchiveEntry();
			entry->importFile(files[a]);

			// Determine type
			EntryType::detectEntryType(entry);

			// If it's not a valid image type, ignore this file
			if (!entry->getType()->extraProps().propertyExists("image"))
			{
				LOG_MESSAGE(1, "%s is not a valid image file", files[a]);
				continue;
			}

			// Ask for name for patch
			wxFileName fn(files[a]);
			string     name = fn.GetName().Upper().Truncate(8);
			name = wxGetTextFromUser(S_FMT("Enter a patch name for %s:", fn.GetFullName()), "New Patch", name);
			name = name.Truncate(8);

			// Add patch to archive
			entry->setName(name);
			entry->setExtensionByType();
			parent_->getArchive()->addEntry(entry, "patches");

			// Add patch to patch table
			patch_table_->addPatch(name);
		}

		// Refresh patch list
		list_patches_->updateList();
		parent_->pnamesModified(true);
	}
}

// -----------------------------------------------------------------------------
// Called when the 'Remove Patch' button is clicked
// -----------------------------------------------------------------------------
void PatchTablePanel::onBtnRemovePatch(wxCommandEvent& e)
{
	// Check anything is selected
	vector<long> selection = list_patches_->getSelection(true);
	if (selection.size() == 0)
		return;

	// TODO: Yes(to All) + No(to All) messagebox asking to delete entries along with patches

	// Go through patch list selection
	for (int a = selection.size() - 1; a >= 0; a--)
	{
		// Check if patch is currently in use
		auto& patch = patch_table_->patch(selection[a]);
		if (patch.used_in.size() > 0)
		{
			// In use, ask if it's ok to remove the patch
			int answer = wxMessageBox(
				S_FMT(
					"The patch \"%s\" is currently used by %lu texture(s), are you sure you wish to remove it?",
					patch.name,
					patch.used_in.size()),
				"Confirm Remove Patch",
				wxYES_NO | wxCANCEL | wxICON_QUESTION,
				this);
			if (answer == wxYES)
			{
				// Answered yes, remove the patch
				parent_->removePatch(selection[a]);

				// Deselect it
				list_patches_->selectItem(selection[a], false);
			}
		}
		else
		{
			// Not in use, just delete it
			parent_->removePatch(selection[a]);

			// Deselect it
			list_patches_->selectItem(selection[a], false);
		}
	}

	// Update list
	list_patches_->updateList();
	parent_->pnamesModified(true);
}

// -----------------------------------------------------------------------------
// Called when the 'Change Patch' button is clicked
// -----------------------------------------------------------------------------
void PatchTablePanel::onBtnChangePatch(wxCommandEvent& e)
{
	// Check anything is selected
	vector<long> selection = list_patches_->getSelection(true);
	if (selection.size() == 0)
		return;

	// Go through patch list selection
	for (unsigned a = 0; a < selection.size(); a++)
	{
		auto& patch = patch_table_->patch(selection[a]);

		// Prompt for new patch name
		string newname = wxGetTextFromUser("Enter new patch entry name:", "Change Patch", patch.name, this);

		// Update the patch if it's not the Cancel button that was clicked
		if (newname.Length() > 0)
			patch_table_->replacePatch(selection[a], newname);

		// Update the list
		list_patches_->updateList();
		parent_->pnamesModified(true);
	}
}

// -----------------------------------------------------------------------------
// Called when a different patch or palette is selected
// -----------------------------------------------------------------------------
void PatchTablePanel::updateDisplay()
{
	// TODO: Separate palette changed and patch changed without breaking default
	// palette display; optimize label_textures display

	// Get selected patch
	int   index = list_patches_->getItemIndex(list_patches_->getLastSelected());
	auto& patch = patch_table_->patch(index);

	// Load the image
	ArchiveEntry* entry = patch_table_->patchEntry(index);
	if (Misc::loadImageFromEntry(patch_canvas_->getImage(), entry))
	{
		theMainWindow->getPaletteChooser()->setGlobalFromArchive(entry->getParent());
		patch_canvas_->setPalette(theMainWindow->getPaletteChooser()->getSelectedPalette());
		label_dimensions_->SetLabel(
			S_FMT("Size: %d x %d", patch_canvas_->getImage()->getWidth(), patch_canvas_->getImage()->getHeight()));
	}
	else
	{
		patch_canvas_->getImage()->clear();
		label_dimensions_->SetLabel("Size: ? x ?");
	}
	patch_canvas_->Refresh();

	// List which textures use this patch
	if (patch.used_in.size() > 0)
	{
		string alltextures = "";
		int    count       = 0;
		string previous    = "";
		for (size_t a = 0; a < patch.used_in.size(); ++a)
		{
			string current = patch.used_in[a];

			// Is the use repeated for the same texture?
			if (!current.CmpNoCase(previous))
			{
				count++;
				// Else it's a new texture
			}
			else
			{
				// First add the count to the previous texture if needed
				if (count)
				{
					alltextures += S_FMT(" (%i)", count + 1);
					count = 0;
				}

				// Add a separator if appropriate
				if (a > 0)
					alltextures += ';';

				// Then print the new texture's name
				alltextures += S_FMT(" %s", patch.used_in[a].mb_str());

				// And set it for comparison with the next one
				previous = current;
			}
		}
		// If count is still non-zero, it's because the patch was repeated in the last texture
		if (count)
			alltextures += S_FMT(" (%i)", count + 1);

		// Finally display the listing
		label_textures_->SetLabel(S_FMT("In Textures:%s", alltextures.mb_str()));
	}
	else
		label_textures_->SetLabel("In Textures: -");

	// Wrap the text label
	label_textures_->Wrap(label_textures_->GetSize().GetWidth());

	// Update layout
	Layout();
}

// -----------------------------------------------------------------------------
// Called when a different patch or palette is selected
// -----------------------------------------------------------------------------
void PatchTablePanel::onDisplayChanged(wxCommandEvent& e)
{
	// TODO: Separate palette changed and patch changed without breaking
	// default palette display; optimize label_textures display
	updateDisplay();
}

// -----------------------------------------------------------------------------
// Handles any announcements
// -----------------------------------------------------------------------------
void PatchTablePanel::onAnnouncement(Announcer* announcer, string event_name, MemChunk& event_data)
{
	if (announcer != theMainWindow->getPaletteChooser())
		return;

	if (event_name == "main_palette_changed")
		updateDisplay();
}<|MERGE_RESOLUTION|>--- conflicted
+++ resolved
@@ -100,15 +100,9 @@
 	// Get associated patch
 	auto& patch = patch_table_->patch(index);
 
-<<<<<<< HEAD
 	if (column == 0) // Index column
-		return S_FMT("%04d", index);
+		return S_FMT("%04ld", index);
 	else if (column == 1) // Name column
-=======
-	if (column == 0)						// Index column
-		return S_FMT("%04ld", index);
-	else if (column == 1)					// Name column
->>>>>>> a2532847
 		return patch.name;
 	else if (column == 2) // Usage count column
 		return S_FMT("%lu", patch.used_in.size());
