#pragma once

#include "Utility/PropertyList/Property.h"

class MobjPropertyList
{
public:
	struct Prop
	{
		string   name;
		Property value;

<<<<<<< HEAD
		Prop(string name) { this->name = name; }
		Prop(string name, Property value)
=======
		prop_t(const string& name) { this->name = name; }
		prop_t(const string& name, const Property& value)
>>>>>>> 98e21a53
		{
			this->name  = name;
			this->value = value;
		}
	};

	MobjPropertyList();
	~MobjPropertyList();

	// Operator for direct access to hash map
	Property& operator[](const string& key)
	{
<<<<<<< HEAD
		for (unsigned a = 0; a < properties_.size(); ++a)
		{
			if (properties_[a].name == key)
				return properties_[a].value;
		}

		properties_.push_back(Prop(key));
		return properties_.back().value;
=======
		for (auto& prop : properties)
		{
			if (prop.name == key)
				return prop.value;
		}

		properties.emplace_back(key);
		return properties.back().value;
>>>>>>> 98e21a53
	}

	vector<Prop>& allProperties() { return properties_; }

<<<<<<< HEAD
	void clear() { properties_.clear(); }
	bool propertyExists(string key);
	bool removeProperty(string key);
	void copyTo(MobjPropertyList& list);
	void addFlag(string key);
	bool isEmpty() { return properties_.empty(); }
=======
	void	clear() { properties.clear(); }
	bool	propertyExists(const string& key);
	bool	removeProperty(string key);
	void	copyTo(MobjPropertyList& list);
	void	addFlag(string key);
	bool	isEmpty() { return properties.empty(); }
>>>>>>> 98e21a53

	string toString(bool condensed = false);

private:
	vector<Prop> properties_;
};<|MERGE_RESOLUTION|>--- conflicted
+++ resolved
@@ -10,13 +10,8 @@
 		string   name;
 		Property value;
 
-<<<<<<< HEAD
-		Prop(string name) { this->name = name; }
-		Prop(string name, Property value)
-=======
-		prop_t(const string& name) { this->name = name; }
-		prop_t(const string& name, const Property& value)
->>>>>>> 98e21a53
+		Prop(const string& name) { this->name = name; }
+		Prop(const string& name, const Property& value)
 		{
 			this->name  = name;
 			this->value = value;
@@ -29,44 +24,24 @@
 	// Operator for direct access to hash map
 	Property& operator[](const string& key)
 	{
-<<<<<<< HEAD
-		for (unsigned a = 0; a < properties_.size(); ++a)
-		{
-			if (properties_[a].name == key)
-				return properties_[a].value;
-		}
-
-		properties_.push_back(Prop(key));
-		return properties_.back().value;
-=======
-		for (auto& prop : properties)
+		for (auto& prop : properties_)
 		{
 			if (prop.name == key)
 				return prop.value;
 		}
 
-		properties.emplace_back(key);
-		return properties.back().value;
->>>>>>> 98e21a53
+		properties_.emplace_back(key);
+		return properties_.back().value;
 	}
 
 	vector<Prop>& allProperties() { return properties_; }
 
-<<<<<<< HEAD
 	void clear() { properties_.clear(); }
-	bool propertyExists(string key);
+	bool propertyExists(const string& key);
 	bool removeProperty(string key);
 	void copyTo(MobjPropertyList& list);
 	void addFlag(string key);
 	bool isEmpty() { return properties_.empty(); }
-=======
-	void	clear() { properties.clear(); }
-	bool	propertyExists(const string& key);
-	bool	removeProperty(string key);
-	void	copyTo(MobjPropertyList& list);
-	void	addFlag(string key);
-	bool	isEmpty() { return properties.empty(); }
->>>>>>> 98e21a53
 
 	string toString(bool condensed = false);
 
