--- conflicted
+++ resolved
@@ -79,17 +79,10 @@
 
 	void setCaseSensitive(bool cs) { case_sensitive_ = cs; }
 
-<<<<<<< HEAD
-	bool parseText(MemChunk& mc, string source = "memory chunk");
-	bool parseText(string& text, string source = "string");
-	void define(const string& def) { defines_.push_back(def.Lower()); }
-	bool defined(const string& def) { return VECTOR_EXISTS(defines_, def.Lower()); }
-=======
 	bool	parseText(MemChunk& mc, string source = "memory chunk");
 	bool	parseText(const string& text, string source = "string");
 	void	define(const string& def) { defines_.push_back(def.Lower()); }
 	bool	defined(const string& def) { return VECTOR_EXISTS(defines_, def.Lower()); }
->>>>>>> f3d518f5
 
 	// To simplify casts from STreeNode to ParseTreeNode
 	static ParseTreeNode* node(STreeNode* node) { return static_cast<ParseTreeNode*>(node); }
