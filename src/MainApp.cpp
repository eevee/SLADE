/*******************************************************************
 * SLADE - It's a Doom Editor
 * Copyright (C) 2008-2014 Simon Judd
 *
 * Email:       sirjuddington@gmail.com
 * Web:         http://slade.mancubus.net
 * Filename:    MainApp.cpp
 * Description: MainApp class functions.
 *
 * This program is free software; you can redistribute it and/or
 * modify it under the terms of the GNU General Public License
 * as published by the Free Software Foundation; either version 2
 * of the License, or (at your option) any later version.
 *
 * This program is distributed in the hope that it will be useful,
 * but WITHOUT ANY WARRANTY; without even the implied warranty of
 * MERCHANTABILITY or FITNESS FOR A PARTICULAR PURPOSE.  See the
 * GNU General Public License for more details.
 *
 * You should have received a copy of the GNU General Public License
 * along with this program; if not, write to the Free Software
 * Foundation, Inc., 51 Franklin Street, Fifth Floor, Boston, MA  02110-1301, USA.
 *******************************************************************/


/*******************************************************************
 * INCLUDES
 *******************************************************************/
#include "Main.h"
#include "WxStuff.h"
#include "MainApp.h"
#include "MainWindow.h"
#include "ArchiveManager.h"
#include "Tokenizer.h"
#include "Console.h"
#include "Icons.h"
#include "SplashWindow.h"
#include "EntryDataFormat.h"
#include "TextLanguage.h"
#include "TextStyle.h"
#include "ResourceManager.h"
#include "SIFormat.h"
#include "KeyBind.h"
#include "ColourConfiguration.h"
#include "Drawing.h"
#include "MapEditorWindow.h"
#include "GameConfiguration.h"
#include "NodeBuilders.h"
#include "Lua.h"
#include "Dialogs/SetupWizard/SetupWizardDialog.h"
#include "Executables.h"
#include <wx/image.h>
#include <wx/stdpaths.h>
#include <wx/ffile.h>
#include <wx/stackwalk.h>
#include <wx/dir.h>
#include <wx/sysopt.h>
#include <wx/filename.h>

#undef BOOL
#include <FreeImage.h>

#ifdef UPDATEREVISION
#include "gitinfo.h"
#endif


/*******************************************************************
 * VARIABLES
 *******************************************************************/
namespace Global
{
	string error = "";

	string version = "3.1.0 beta 3"
#ifdef GIT_DESCRIPTION
	                 " (" GIT_DESCRIPTION ")"
#endif
	                 "";

	int log_verbosity = 1;

#ifdef DEBUG
	bool debug = true;
#else
	bool debug = false;
#endif

	double ppi_scale = 1.0;
}

string	dir_data = "";
string	dir_user = "";
string	dir_app = "";
bool	exiting = false;
string	current_action = "";
CVAR(String, dir_last, "", CVAR_SAVE)
CVAR(Int, log_verbosity, 1, CVAR_SAVE)
CVAR(Int, temp_location, 0, CVAR_SAVE)
CVAR(String, temp_location_custom, "", CVAR_SAVE)
CVAR(Bool, setup_wizard_run, false, CVAR_SAVE)


/*******************************************************************
 * CLASSES
 *******************************************************************/

/* SLADEStackTrace class
 * Extension of the wxStackWalker class that formats stack trace
 * information to a multi-line string, that can be retrieved via
 * getTraceString(). wxStackWalker is currently unimplemented on mac,
 * so unfortunately it has to be disabled there
 *******************************************************************/
#ifndef __APPLE__
class SLADEStackTrace : public wxStackWalker
{
private:
	string	stack_trace;

public:
	SLADEStackTrace()
	{
		stack_trace = "Stack Trace:\n";
	}

	~SLADEStackTrace() {}

	string getTraceString()
	{
		return stack_trace;
	}

	void OnStackFrame(const wxStackFrame& frame)
	{
		string location = "[unknown location] ";
		if (frame.HasSourceLocation())
			location = S_FMT("(%s:%d) ", frame.GetFileName(), frame.GetLine());

		wxUIntPtr address = wxPtrToUInt(frame.GetAddress());
		string func_name = frame.GetName();
		if (func_name.IsEmpty())
			func_name = S_FMT("[unknown:%d]", address);

		stack_trace.Append(S_FMT("%d: %s%s\n", frame.GetLevel(), location, func_name));
	}
};


/* SLADECrashDialog class
 * A simple dialog that displays a crash message and a scrollable,
 * multi-line textbox with a stack trace
 *******************************************************************/
class SLADECrashDialog : public wxDialog
{
private:
	wxTextCtrl*	text_stack;

public:
	SLADECrashDialog(SLADEStackTrace& st) : wxDialog(wxTheApp->GetTopWindow(), -1, "SLADE3 Application Crash")
	{
		// Setup sizer
		wxBoxSizer* sizer = new wxBoxSizer(wxVERTICAL);
		SetSizer(sizer);

		// Add general crash method
		string message = "SLADE3 has crashed unexpectedly. To help fix the problem that caused this crash,\nplease copy+paste the information from the window below to a text file, and email\nit to <sirjuddington@gmail.com> along with a description of what you were\ndoing at the time of the crash. Sorry for the inconvenience.";
		sizer->Add(new wxStaticText(this, -1, message), 0, wxALIGN_CENTER_HORIZONTAL|wxALL, 4);

		// Setup stack trace string
		string trace = S_FMT("Version: %s\n", Global::version);
		if (current_action.IsEmpty())
			trace += "No current action\n";
		else
			trace += S_FMT("Current action: %s", current_action);
		trace += "\n";
		trace += st.getTraceString();

		// Add stack trace text area
		text_stack = new wxTextCtrl(this, -1, wxEmptyString, wxDefaultPosition, wxDefaultSize, wxTE_MULTILINE|wxTE_READONLY|wxHSCROLL);
		text_stack->SetValue(trace);
		text_stack->SetFont(wxFont(8, wxFONTFAMILY_MODERN, wxFONTSTYLE_NORMAL, wxFONTWEIGHT_NORMAL));
		sizer->Add(text_stack, 1, wxEXPAND|wxALL, 4);

		// Dump stack trace to a file (just in case)
		wxFile file(appPath("slade3_crash.log", DIR_USER), wxFile::write);
		file.Write(trace);
		file.Close();

		// Add standard 'OK' button
		sizer->Add(CreateStdDialogButtonSizer(wxOK), 0, wxEXPAND|wxALL, 4);

		// Setup layout
		Layout();
		SetInitialSize(wxSize(500, 500));
	}

	~SLADECrashDialog() {}
};
#endif//__APPLE__

/*******************************************************************
 * FUNCTIONS
 *******************************************************************/

/* appPath
 * Prepends an application-related path to a filename,
 * DIR_DATA: SLADE application data directory (for SLADE.pk3)
 * DIR_USER: User configuration and resources directory
 * DIR_APP: Directory of the SLADE executable
 * DIR_TEMP: Temporary files directory
 *******************************************************************/
int temp_fail_count = 0;
string appPath(string filename, int dir)
{
	// Setup separator character
#ifdef WIN32
	string sep = "\\";
#else
	string sep = "/";
#endif

	if (dir == DIR_DATA)
		return dir_data + sep + filename;
	else if (dir == DIR_USER)
		return dir_user + sep + filename;
	else if (dir == DIR_APP)
		return dir_app + sep + filename;
	else if (dir == DIR_TEMP)
	{
		// Get temp path
		string dir_temp;
		if (temp_location == 0)
			dir_temp = wxStandardPaths::Get().GetTempDir().Append(sep).Append("SLADE3");
		else if (temp_location == 1)
			dir_temp = dir_temp = dir_app + sep + "temp";
		else
			dir_temp = temp_location_custom;

		// Create folder if necessary
		if (!wxDirExists(dir_temp) && temp_fail_count < 2)
		{
			if (!wxMkdir(dir_temp))
			{
				wxLogMessage("Unable to create temp directory \"%s\"", dir_temp);
				temp_fail_count++;
				return appPath(filename, dir);
			}
		}

		return dir_temp + sep + filename;
	}
	else
		return filename;
}


/*******************************************************************
 * SLADELOG CLASS FUNCTIONS
 *******************************************************************/

void SLADELog::DoLogText(const wxString& msg)
{
	if (!exiting)
		theConsole->logMessage(msg);
}


/*******************************************************************
 * FREEIMAGE ERROR HANDLER
 *******************************************************************/

/* FreeImageErrorHandler
 * Allows to catch FreeImage errors and log them to the console.
 *******************************************************************/
void FreeImageErrorHandler(FREE_IMAGE_FORMAT fif, const char* message)
{
	string error = "FreeImage: ";
	if (fif != FIF_UNKNOWN)
	{
		error += S_FMT("[%s] ", FreeImage_GetFormatFromFIF(fif));
	}
	error += message;

	LOG_MESSAGE(2, error);
}


/*******************************************************************
 * MAINAPP CLASS FUNCTIONS
 *******************************************************************/
IMPLEMENT_APP(MainApp)

/* MainApp::MainApp
 * MainApp class constructor
 *******************************************************************/
MainApp::MainApp()
{
	main_window = NULL;
	cur_id = 26000;
	action_invalid = NULL;
	init_ok = false;
}

/* MainApp::~MainApp
 * MainApp class destructor
 *******************************************************************/
MainApp::~MainApp()
{
}

/* MainApp::initDirectories
 * Checks for and creates necessary application directories. Returns
 * true if all directories existed and were created successfully if
 * needed, false otherwise
 *******************************************************************/
bool MainApp::initDirectories()
{
	// Setup separator character
#ifdef WIN32
	string sep = "\\";
#else
	string sep = "/";
#endif

	// Setup app dir
	dir_app = wxFileName(wxStandardPaths::Get().GetExecutablePath()).GetPath();

	// Check for portable install
	if (wxFileExists(appPath("portable", DIR_APP)))
	{
		// Setup portable user/data dirs
		dir_data = dir_app;
		dir_user = dir_app + sep + "config";
	}
	else
	{
		// Setup standard user/data dirs
		dir_user = wxStandardPaths::Get().GetUserDataDir();
		dir_data = wxStandardPaths::Get().GetDataDir();
	}

	// Create user dir if necessary
	if (!wxDirExists(dir_user))
	{
		if (!wxMkdir(dir_user))
		{
			wxMessageBox(S_FMT("Unable to create user directory \"%s\"", dir_user), "Error", wxICON_ERROR);
			return false;
		}
	}

	// Check data dir
	if (!wxDirExists(dir_data))
		dir_data = dir_app;	// Use app dir if data dir doesn't exist

	return true;
}

/* MainApp::initLogFile
 * Sets up the SLADE log file
 *******************************************************************/
void MainApp::initLogFile()
{
	// Set wxLog target(s)
	wxLog::SetActiveTarget(new SLADELog());
	FILE* log_file = fopen(CHR(appPath("slade3.log", DIR_DATA)), "wt");
	new wxLogChain(new wxLogStderr(log_file));

	// Write logfile header
	string year = wxNow().Right(4);
	wxLogMessage("SLADE - It's a Doom Editor");
	wxLogMessage("Version %s", Global::version);
	wxLogMessage("Written by Simon Judd, 2008-%s", year);
#ifdef SFML_VERSION_MAJOR
	wxLogMessage("Compiled with wxWidgets %i.%i.%i and SFML %i.%i", wxMAJOR_VERSION, wxMINOR_VERSION, wxRELEASE_NUMBER, SFML_VERSION_MAJOR, SFML_VERSION_MINOR);
#else
	wxLogMessage("Compiled with wxWidgets %i.%i.%i", wxMAJOR_VERSION, wxMINOR_VERSION, wxRELEASE_NUMBER);
#endif
	wxLogMessage("--------------------------------");

	// Set up FreeImage to use our log:
	FreeImage_SetOutputMessage(FreeImageErrorHandler);
}

/* MainApp::initActions
 * Sets up all menu/toolbar actions
 *******************************************************************/
void MainApp::initActions()
{
	// MainWindow
	new SAction("main_exit", "E&xit", "t_exit", "Quit SLADE", "", 0, wxID_EXIT);
	new SAction("main_undo", "Undo", "t_undo", "Undo", "Ctrl+Z");
	new SAction("main_redo", "Redo", "t_redo", "Redo", "Ctrl+Y");
	new SAction("main_setbra", "Set &Base Resource Archive", "e_archive", "Set the Base Resource Archive, to act as the program 'IWAD'");
	new SAction("main_preferences", "&Preferences...", "t_settings", "Setup SLADE options and preferences", "", NORMAL, wxID_PREFERENCES);
	new SAction("main_showam", "&Archive Manager", "e_archive", "Toggle the Archive Manager window", "Ctrl+1");
	new SAction("main_showconsole", "&Console", "t_console", "Toggle the Console window", "Ctrl+2");
	new SAction("main_showundohistory", "&Undo History", "t_undo", "Toggle the Undo History window", "Ctrl+3");
	new SAction("main_onlinedocs", "Online &Documentation", "t_wiki", "View SLADE documentation online");
	new SAction("main_about", "&About", "i_logo", "Informaton about SLADE", "", 0, wxID_ABOUT);

	// ArchiveManagerPanel
	new SAction("aman_newwad", "New Wad Archive", "t_newarchive", "Create a new Doom Wad Archive", "Ctrl+Shift+W");
	new SAction("aman_newzip", "New Zip Archive", "t_newzip", "Create a new Zip Archive", "Ctrl+Shift+Z");
	new SAction("aman_newmap", "New Map", "t_mapeditor", "Create a new standalone map", "Ctrl+Shift+M");
	new SAction("aman_open", "&Open", "t_open", "Open an existing Archive", "Ctrl+O");
	new SAction("aman_opendir", "Open &Directory", "t_opendir", "Open a directory as an Archive");
	new SAction("aman_save", "&Save", "t_save", "Save the currently open Archive", "Ctrl+S");
	new SAction("aman_saveas", "Save &As", "t_saveas", "Save the currently open Archive to a new file", "Ctrl+Shift+S");
	new SAction("aman_saveall", "Save All", "t_saveall", "Save all open Archives");
	new SAction("aman_close", "&Close", "t_close", "Close the currently open Archive", "Ctrl+W");
	new SAction("aman_closeall", "Close All", "t_closeall", "Close all open Archives");
	new SAction("aman_recent_open", "Open", "t_open", "Open the selected Archive(s)");
	new SAction("aman_recent_remove", "Remove", "t_close", "Remove the selected Archive(s) from the recent list");
	new SAction("aman_bookmark_go", "Go To", "t_open", "Go to the selected bookmark");
	new SAction("aman_bookmark_remove", "Remove", "t_close", "Remove the selected bookmark(s) from the list");
	new SAction("aman_save_a", "&Save", "t_save", "Save the selected Archive", "Ctrl+S");
	new SAction("aman_saveas_a", "Save &As", "t_saveas", "Save the selected Archive to a new file", "Ctrl+Shift+S");
	new SAction("aman_close_a", "&Close", "t_close", "Close the selected Archive", "Ctrl+W");

	// Recent files
	new SAction("aman_recent1", "<insert recent file name>", "");
	new SAction("aman_recent2", "<insert recent file name>", "");
	new SAction("aman_recent3", "<insert recent file name>", "");
	new SAction("aman_recent4", "<insert recent file name>", "");
	new SAction("aman_recent5", "<insert recent file name>", "");
	new SAction("aman_recent6", "<insert recent file name>", "");
	new SAction("aman_recent7", "<insert recent file name>", "");
	new SAction("aman_recent8", "<insert recent file name>", "");
	new SAction("aman_recent9", "<insert recent file name>", "");
	new SAction("aman_recent10", "<insert recent file name>", "");
	new SAction("aman_recent11", "<insert recent file name>", "");
	new SAction("aman_recent12", "<insert recent file name>", "");
	new SAction("aman_recent13", "<insert recent file name>", "");
	new SAction("aman_recent14", "<insert recent file name>", "");
	new SAction("aman_recent15", "<insert recent file name>", "");
	new SAction("aman_recent16", "<insert recent file name>", "");
	new SAction("aman_recent17", "<insert recent file name>", "");
	new SAction("aman_recent18", "<insert recent file name>", "");
	new SAction("aman_recent19", "<insert recent file name>", "");
	new SAction("aman_recent20", "<insert recent file name>", "");

	// ArchivePanel
	new SAction("arch_newentry", "New Entry", "t_newentry", "Create a new empty entry");
	new SAction("arch_newpalette", "New PLAYPAL", "e_palette", "Create a new palette entry");
	new SAction("arch_newanimated", "New ANIMATED", "t_animation", "Create a new Boom ANIMATED entry");
	new SAction("arch_newswitches", "New SWITCHES", "t_switch", "Create a new Boom SWITCHES entry");
	new SAction("arch_newdir", "New Directory", "t_newfolder", "Create a new empty directory");
	new SAction("arch_importfiles", "&Import Files", "t_importfiles", "Import multiple files into the archive");
	new SAction("arch_texeditor", "&Texture Editor", "t_texeditor", "Open the texture editor for the current archive");
	new SAction("arch_mapeditor", "&Map Editor", "t_mapeditor", "Open the map editor");
	new SAction("arch_clean_patches", "Remove Unused &Patches", "", "Remove any unused patches, and their associated entries");
	new SAction("arch_clean_textures", "Remove Unused &Textures", "", "Remove any unused textures");
	new SAction("arch_clean_flats", "Remove Unused &Flats", "", "Remove any unused flats");
	new SAction("arch_check_duplicates", "Check Duplicate Entry Names", "", "Checks the archive for any entries sharing the same name");
	new SAction("arch_check_duplicates2", "Check Duplicate Entry Content", "", "Checks the archive for any entries sharing the same data");
	new SAction("arch_clean_iwaddupes", "Remove Entries Duplicated from IWAD", "", "Remove entries that are exact duplicates of entries from the base resource archive");
	new SAction("arch_replace_maps", "Replace in Maps", "", "Tool to find and replace thing types, specials and textures in all maps");
	new SAction("arch_entry_rename", "Rename", "t_rename", "Rename the selected entries");
	new SAction("arch_entry_rename_each", "Rename Each", "t_renameeach", "Rename separately all the selected entries");
	new SAction("arch_entry_delete", "Delete", "t_delete", "Delete the selected entries");
	new SAction("arch_entry_revert", "Revert", "t_revert", "Revert any modifications made to the selected entries since the last save");
	new SAction("arch_entry_cut", "Cut", "t_cut", "Cut the selected entries");
	new SAction("arch_entry_copy", "Copy", "t_copy", "Copy the selected entries");
	new SAction("arch_entry_paste", "Paste", "t_paste", "Paste the selected entries");
	new SAction("arch_entry_moveup", "Move Up", "t_up", "Move the selected entries up");
	new SAction("arch_entry_movedown", "Move Down", "t_down", "Move the selected entries down");
	new SAction("arch_entry_sort", "Sort", "t_down", "Sort the entries in the list");
	new SAction("arch_entry_import", "Import", "t_import", "Import a file to the selected entry");
	new SAction("arch_entry_export", "Export", "t_export", "Export the selected entries to files");
	new SAction("arch_entry_bookmark", "Bookmark", "t_bookmark", "Bookmark the current entry");
	new SAction("arch_entry_opentab", "Open in Tab", "t_open", "Open selected entries in separate tabs");
	new SAction("arch_entry_crc32", "Compute CRC-32 Checksum", "e_text", "Compute the CRC-32 checksums of the selected entries");
	new SAction("arch_bas_convertb", "Convert to SWANTBLS", "", "Convert any selected SWITCHES and ANIMATED entries to a single SWANTBLS entry");
	new SAction("arch_bas_convertz", "Convert to ANIMDEFS", "", "Convert any selected SWITCHES and ANIMATED entries to a single ANIMDEFS entry");
	new SAction("arch_swan_convert", "Compile to SWITCHES and ANIMATED", "", "Convert SWANTBLS entries into SWITCHES and ANIMATED entries");
	new SAction("arch_texturex_convertzd", "Convert to TEXTURES", "", "Convert any selected TEXTUREx entries to ZDoom TEXTURES format");
	new SAction("arch_view_text", "View as Text", "e_text", "Open the selected entry in the text editor, regardless of type");
	new SAction("arch_view_hex", "View as Hex", "e_data", "Open the selected entry in the hex editor, regardless of type");
	new SAction("arch_gfx_convert", "Convert to...", "t_convert", "Open the Gfx Conversion Dialog for any selected gfx entries");
	new SAction("arch_gfx_translate", "Colour Remap...", "t_remap", "Remap a range of colours in the selected gfx entries to another range (paletted gfx only)");
	new SAction("arch_gfx_colourise", "Colourise", "t_colourise", "Colourise the selected gfx entries");
	new SAction("arch_gfx_tint", "Tint", "t_tint", "Tint the selected gfx entries by a colour/amount");
	new SAction("arch_gfx_offsets", "Modify Gfx Offsets", "t_offset", "Mass-modify the offsets for any selected gfx entries");
	new SAction("arch_gfx_addptable", "Add to Patch Table", "e_pnames", "Add selected gfx entries to PNAMES");
	new SAction("arch_gfx_addtexturex", "Add to TEXTUREx", "e_texturex", "Create textures from selected gfx entries and add them to TEXTUREx");
	new SAction("arch_gfx_exportpng", "Export as PNG", "t_export", "Export selected gfx entries to PNG format files");
	new SAction("arch_gfx_pngopt", "Optimize PNG", "t_pngopt", "Optimize PNG entries");
	new SAction("arch_audio_convertwd", "Convert WAV to Doom Sound", "t_convert", "Convert any selected WAV format entries to Doom Sound format");
	new SAction("arch_audio_convertdw", "Convert Doom Sound to WAV", "t_convert", "Convert any selected Doom Sound format entries to WAV format");
	new SAction("arch_audio_convertmus", "Convert MUS to MIDI", "t_convert", "Convert any selected MUS format entries to MIDI format");
	new SAction("arch_scripts_compileacs", "Compile ACS", "t_compile", "Compile any selected text entries to ACS bytecode");
	new SAction("arch_scripts_compilehacs", "Compile ACS (Hexen bytecode)", "t_compile2", "Compile any selected text entries to Hexen-compatible ACS bytecode");
	new SAction("arch_map_opendb2", "Open Map in Doom Builder 2", "", "Open the selected map in Doom Builder 2");
	new SAction("arch_run", "Run Archive", "t_run", "Run the current archive", "Ctrl+Shift+R");

	// GfxEntryPanel
	new SAction("pgfx_mirror", "Mirror", "t_mirror", "Mirror the graphic horizontally");
	new SAction("pgfx_flip", "Flip", "t_flip", "Flip the graphic vertically");
	new SAction("pgfx_rotate", "Rotate", "t_rotate", "Rotate the graphic");
	new SAction("pgfx_translate", "Colour Remap", "t_remap", "Remap a range of colours in the graphic to another range (paletted gfx only)");
	new SAction("pgfx_colourise", "Colourise", "t_colourise", "Colourise the graphic");
	new SAction("pgfx_tint", "Tint", "t_tint", "Tint the graphic by a colour/amount");
	new SAction("pgfx_alph", "alPh Chunk", "", "Add/Remove alPh chunk to/from the PNG", "", SAction::CHECK);
	new SAction("pgfx_trns", "tRNS Chunk", "", "Add/Remove tRNS chunk to/from the PNG", "", SAction::CHECK);
	new SAction("pgfx_extract", "Extract All", "", "Extract all images in this entry to separate PNGs");
	new SAction("pgfx_crop", "Crop", "t_settings", "Crop the graphic");
	new SAction("pgfx_convert", "Convert to...", "t_convert", "Open the Gfx Conversion Dialog for the entry");
	new SAction("pgfx_pngopt", "Optimize PNG", "t_pngopt", "Optimize PNG entry");

	// ArchiveEntryList
	new SAction("aelt_sizecol", "Size", "", "Show the size column", "", SAction::CHECK);
	new SAction("aelt_typecol", "Type", "", "Show the type column", "", SAction::CHECK);
	new SAction("aelt_hrules", "Horizontal Rules", "", "Show horizontal rules between entries", "", SAction::CHECK);
	new SAction("aelt_vrules", "Vertical Rules", "", "Show vertical rules between columns", "", SAction::CHECK);
	new SAction("aelt_bgcolour", "Colour by Type", "", "Colour item background by entry type", "", SAction::CHECK);

	// TextureEditorPanel
	new SAction("txed_new", "New Texture", "t_tex_new", "Create a new, empty texture");
	new SAction("txed_delete", "Delete Texture", "t_tex_delete", "Deletes the selected texture(s) from the list");
	new SAction("txed_new_patch", "New Texture from Patch", "t_tex_newpatch", "Create a new texture from an existing patch");
	new SAction("txed_new_file", "New Texture from File", "t_tex_newfile", "Create a new texture from an image file");
	new SAction("txed_rename", "Rename Texture", "t_tex_rename", "Rename the selected texture(s)");
	new SAction("txed_rename_each", "Rename Each", "t_tex_renameeach", "Rename separately all the selected textures");
	new SAction("txed_export", "Export Texture", "t_tex_export", "Create standalone images from the selected texture(s)");
	new SAction("txed_extract", "Extract Texture", "t_tex_extract", "Export the selected texture(s) as PNG files");
	new SAction("txed_offsets", "Modify Offsets", "t_tex_offset", "Mass modify offsets in the selected texture(s)");
	new SAction("txed_up", "Move Up", "t_up", "Move the selected texture(s) up in the list");
	new SAction("txed_down", "Move Down", "t_down", "Move the selected texture(s) down in the list");
	new SAction("txed_sort", "Sort", "t_down", "Sort the textures in the list");
	new SAction("txed_copy", "Copy", "t_copy", "Copy the selected texture(s)");
	new SAction("txed_cut", "Cut", "t_cut", "Cut the selected texture(s)");
	new SAction("txed_paste", "Paste", "t_paste", "Paste the previously copied texture(s)");
	new SAction("txed_patch_add", "Add Patch", "t_patch_add", "Add a patch to the texture");
	new SAction("txed_patch_remove", "Remove Selected Patch(es)", "t_patch_remove", "Remove selected patch(es) from the texture");
	new SAction("txed_patch_replace", "Replace Selected Patch(es)", "t_patch_replace", "Replace selected patch(es) with a different patch");
	new SAction("txed_patch_back", "Send Selected Patch(es) Back", "t_patch_back", "Send selected patch(es) toward the back");
	new SAction("txed_patch_forward", "Bring Selected Patch(es) Forward", "t_patch_forward", "Bring selected patch(es) toward the front");
	new SAction("txed_patch_duplicate", "Duplicate Selected Patch(es)", "t_patch_duplicate", "Duplicate the selected patch(es)");

	// AnimatedEntryPanel
	new SAction("anim_new", "New Animation", "t_animation_new", "Create a new, dummy animation");
	new SAction("anim_delete", "Delete Animation", "t_animation_delete", "Deletes the selected animation(s) from the list");
	new SAction("anim_up", "Move Up", "t_up", "Move the selected animation(s) up in the list");
	new SAction("anim_down", "Move Down", "t_down", "Move the selected animation(s) down in the list");

	// SwitchesEntryPanel
	new SAction("swch_new", "New Switch", "t_switch_new", "Create a new, dummy switch");
	new SAction("swch_delete", "Delete Switch", "t_switch_delete", "Deletes the selected switch(es) from the list");
	new SAction("swch_up", "Move Up", "t_up", "Move the selected switch(es) up in the list");
	new SAction("swch_down", "Move Down", "t_down", "Move the selected switch(es) down in the list");

	// PaletteEntryPanel
	new SAction("ppal_addcustom", "Add to Custom Palettes", "t_plus", "Add the current palette to the custom palettes list");
	new SAction("ppal_test", "Test Palette", "t_palette_test", "Temporarily add the current palette to the palette chooser");
	new SAction("ppal_exportas", "Export As...", "t_export", "Export the current palette to a file");
	new SAction("ppal_importfrom", "Import From...", "t_import", "Import data from a file in the current palette");
	new SAction("ppal_colourise", "Colourise", "t_palette_colourise", "Colourise the palette");
	new SAction("ppal_tint", "Tint", "t_palette_tint", "Tint the palette");
	new SAction("ppal_tweak", "Tweak", "t_palette_tweak", "Tweak the palette");
	new SAction("ppal_invert", "Invert", "t_palette_invert", "Invert the palette");
	new SAction("ppal_moveup", "Pull Ahead", "t_palette_pull", "Move this palette one rank towards the first");
	new SAction("ppal_movedown", "Push Back", "t_palette_push", "Move this palette one rank towards the last");
	new SAction("ppal_duplicate", "Duplicate", "t_palette_duplicate", "Create a copy of this palette at the end");
	new SAction("ppal_remove", "Remove", "t_palette_delete", "Erase this palette");
	new SAction("ppal_removeothers", "Remove Others", "t_palette_deleteothers", "Keep only this palette and erase all others");
	new SAction("ppal_report", "Write Report", "e_text", "Write an info report on this palette");
	new SAction("ppal_generate", "Generate Palettes", "e_palette", "Generate full range of palettes from the first");
	new SAction("ppal_colormap", "Generate Colormaps", "e_colormap", "Generate colormap lump from the first palette");

	// MapEntryPanel
	new SAction("pmap_open_text", "Edit Level Script", "e_text", "Open the map header as text (to edit fragglescript, etc.)");

	// Map Editor Window
	new SAction("mapw_save", "&Save Map Changes", "t_save", "Save any changes to the current map", "Ctrl+S");
	new SAction("mapw_saveas", "Save Map &As...", "t_saveas", "Save the map to a new wad archive", "Ctrl+Shift+S");
	new SAction("mapw_rename", "&Rename Map", "t_rename", "Rename the current map");
	new SAction("mapw_convert", "Con&vert Map...", "t_convert", "Convert the current map to a different format");
	new SAction("mapw_undo", "Undo", "t_undo", "Undo", "Ctrl+Z");
	new SAction("mapw_redo", "Redo", "t_redo", "Redo", "Ctrl+Y");
	new SAction("mapw_setbra", "Set &Base Resource Archive", "e_archive", "Set the Base Resource Archive, to act as the program 'IWAD'");
	new SAction("mapw_preferences", "&Preferences...", "t_settings", "Setup SLADE options and preferences");
	int group_mode = SAction::newGroup();
	new SAction("mapw_mode_vertices", "Vertices Mode", "t_verts", "Change to vertices editing mode", "", SAction::RADIO, -1, group_mode);
	new SAction("mapw_mode_lines", "Lines Mode", "t_lines", "Change to lines editing mode", "", SAction::RADIO, -1, group_mode);
	new SAction("mapw_mode_sectors", "Sectors Mode", "t_sectors", "Change to sectors editing mode", "", SAction::RADIO, -1, group_mode);
	new SAction("mapw_mode_things", "Things Mode", "t_things", "Change to things editing mode", "", SAction::RADIO, -1, group_mode);
	new SAction("mapw_mode_3d", "3d Mode", "t_3d", "Change to 3d editing mode", "", SAction::RADIO, -1, group_mode);
	int group_flat_type = SAction::newGroup();
	new SAction("mapw_flat_none", "Wireframe", "t_flat_w", "Don't show flats (wireframe)", "", SAction::RADIO, -1, group_flat_type);
	new SAction("mapw_flat_untextured", "Untextured", "t_flat_u", "Show untextured flats", "", SAction::RADIO, -1, group_flat_type);
	new SAction("mapw_flat_textured", "Textured", "t_flat_t", "Show textured flats", "", SAction::RADIO, -1, group_flat_type);
	int group_sector_mode = SAction::newGroup();
	new SAction("mapw_sectormode_normal", "Normal (Both)", "t_sector_both", "Edit sector floors and ceilings", "", SAction::RADIO, -1, group_sector_mode);
	new SAction("mapw_sectormode_floor", "Floors", "t_sector_floor", "Edit sector floors", "", SAction::RADIO, -1, group_sector_mode);
	new SAction("mapw_sectormode_ceiling", "Ceilings", "t_sector_ceiling", "Edit sector ceilings", "", SAction::RADIO, -1, group_sector_mode);
	new SAction("mapw_showconsole", "&Console", "t_console", "Toggle the Console window", "Ctrl+2");
	new SAction("mapw_showproperties", "&Item Properties", "t_properties", "Toggle the Item Properties window", "Ctrl+1");
	new SAction("mapw_showscripteditor", "Script &Editor", "e_text", "Toggle the Script Editor window", "Ctrl+3");
	new SAction("mapw_showchecks", "Map Checks", "i_tick", "Toggle the Map Checks window", "Ctrl+4");
	new SAction("mapw_run_map", "Run Map", "t_run", "Run the current map", "Ctrl+Shift+R");
<<<<<<< HEAD
	new SAction("mapw_draw_lines", "Draw Lines", "t_lines", "Begin line drawing", "kb:me2d_begin_linedraw");
	new SAction("mapw_draw_shape", "Draw Shape", "t_sectors", "Begin shape drawing", "kb:me2d_begin_shapedraw");
	new SAction("mapw_edit_objects", "Edit Object(s)", "t_settings", "Edit currently selected object(s)", "kb:me2d_begin_object_edit");
=======
	new SAction("mapw_draw_lines", "Draw Lines", "t_linedraw", "Begin line drawing");
	new SAction("mapw_draw_shape", "Draw Shape", "t_shapedraw", "Begin shape drawing");
	new SAction("mapw_edit_objects", "Edit Object(s)", "t_objectedit", "Edit currently selected object(s)");
>>>>>>> 6d9358c6
	new SAction("mapw_vertex_create", "Create Vertex Here", "", "Create a new vertex at the cursor position");
	new SAction("mapw_line_changetexture", "Change Texture", "", "Change the currently selected or hilighted line texture(s)");
	new SAction("mapw_line_changespecial", "Change Special", "", "Change the currently selected or hilighted line special");
	new SAction("mapw_line_tagedit", "Edit Tagged", "", "Select sectors/things to tag to this line's special");
	new SAction("mapw_line_correctsectors", "Correct Sectors", "i_tick", "Correct line sector references");
	new SAction("mapw_line_flip", "Flip Line", "", "Flip the currently selected of hilighted line(s)");
	new SAction("mapw_thing_changetype", "Change Type", "", "Change the currently selected or hilighted thing type(s)");
	new SAction("mapw_thing_create", "Create Thing Here", "", "Create a new thing at the cursor position");
	new SAction("mapw_sector_create", "Create Sector Here", "", "Create a sector at the cursor position");
	new SAction("mapw_sector_changetexture", "Change Texture", "", "Change the currently selected or hilighted sector texture(s)");
	new SAction("mapw_sector_changespecial", "Change Special", "", "Change the currently selected or hilighted sector special(s)");
	new SAction("mapw_sector_join", "Merge Sectors", "", "Join the currently selected sectors together, removing unneeded lines");
	new SAction("mapw_sector_join_keep", "Join Sectors", "", "Join the currently selected sectors together, keeping all lines");
	new SAction("mapw_item_properties", "Properties", "t_properties", "Edit the currently selected item's properties");
	new SAction("mapw_camera_set", "Move 3d Camera Here", "", "Set the current position of the 3d mode camera to the cursor position");
	new SAction("mapw_clear_selection", "Clear Selection", "", "Clear the current selection, if any");

	// Script editor
	new SAction("mapw_script_save", "Save", "t_save", "Save changes to scripts");
	new SAction("mapw_script_compile", "Compile", "t_compile", "Compile scripts");
	new SAction("mapw_script_jumpto", "Jump To...", "t_up", "Jump to a specific script/function");
}

/* MainApp::OnInit
 * Application initialization, run when program is started
 *******************************************************************/
bool MainApp::OnInit()
{
	// Set locale to C so that the tokenizer will work properly
	// even in locales where the decimal separator is a comma.
	setlocale (LC_ALL, "C");

	// Init global variables
	Global::error = "";
	ArchiveManager::getInstance();
	init_ok = false;

	// Init variables
	action_invalid = new SAction("invalid", "Invalid Action", "", "Something's gone wrong here");

	// Setup system options
	wxSystemOptions::SetOption("mac.listctrl.always_use_generic", 1);

	// Set application name (for wx directory stuff)
#ifdef __WINDOWS__
	wxApp::SetAppName("SLADE3");
#else
	wxApp::SetAppName("slade3");
#endif

	// Handle exceptions using wxDebug stuff, but only in release mode
#ifdef NDEBUG
	wxHandleFatalExceptions(true);
#endif

	// Init application directories
	if (!initDirectories())
		return false;

	// Load image handlers
	wxInitAllImageHandlers();

	// Init logfile
	initLogFile();

	// Init keybinds
	KeyBind::initBinds();

	// Load configuration file
	wxLogMessage("Loading configuration");
	readConfigFile();
	Global::log_verbosity = log_verbosity;

	// Check that SLADE.pk3 can be found
	wxLogMessage("Loading resources");
	theArchiveManager->init();
	if (!theArchiveManager->resArchiveOK())
	{
		wxMessageBox("Unable to find slade.pk3, make sure it exists in the same directory as the SLADE executable", "Error", wxICON_ERROR);
		return false;
	}

	// Init lua
	Lua::init();

	// Calculate scaling factor (from system ppi)
	wxMemoryDC dc;
	Global::ppi_scale = (double)(dc.GetPPI().x) / 96.0;

	// Show splash screen
	theSplashWindow->init();
	theSplashWindow->show("Starting up...");

	// Init SImage formats
	SIFormat::initFormats();

	// Load program icons
	wxLogMessage("Loading icons");
	loadIcons();

	// Load program fonts
	Drawing::initFonts();

	// Load entry types
	wxLogMessage("Loading entry types");
	EntryDataFormat::initBuiltinFormats();
	EntryType::loadEntryTypes();

	// Load text languages
	wxLogMessage("Loading text languages");
	TextLanguage::loadLanguages();

	// Init text stylesets
	wxLogMessage("Loading text style sets");
	StyleSet::loadResourceStyles();
	StyleSet::loadCustomStyles();

	// Init colour configuration
	wxLogMessage("Loading colour configuration");
	ColourConfiguration::init();

	// Init nodebuilders
	NodeBuilders::init();

	// Init game executables
	Executables::init();

	// Init actions
	initActions();
	theMainWindow;

	// Init base resource
	wxLogMessage("Loading base resource");
	theArchiveManager->initBaseResource();
	wxLogMessage("Base resource loaded");

	// Show the main window
	theMainWindow->Show(true);
	SetTopWindow(theMainWindow);
	theSplashWindow->SetParent(theMainWindow);
	theSplashWindow->CentreOnParent();

	// Open any archives on the command line
	// argv[0] is normally the executable itself (i.e. Slade.exe)
	// and opening it as an archive should not be attempted...
	for (int a = 1; a < argc; a++)
	{
		string arg = argv[a];
		theArchiveManager->openArchive(arg);
	}

	// Hide splash screen
	theSplashWindow->hide();

	init_ok = true;
	wxLogMessage("SLADE Initialisation OK");

	// Init game configuration
	theGameConfiguration->init();

	// Show Setup Wizard if needed
	if (!setup_wizard_run)
	{
		SetupWizardDialog dlg(theMainWindow);
		dlg.ShowModal();
		setup_wizard_run = true;
	}

	// Bind events
	Bind(wxEVT_MENU, &MainApp::onMenu, this);

	return true;
}

/* MainApp::OnExit
 * Application shutdown, run when program is closed
 *******************************************************************/
int MainApp::OnExit()
{
	exiting = true;

	// Save configuration
	saveConfigFile();

	// Save text style configuration
	StyleSet::saveCurrent();

	// Save colour configuration
	MemChunk ccfg;
	ColourConfiguration::writeConfiguration(ccfg);
	ccfg.exportFile(appPath("colours.cfg", DIR_USER));

	// Save game exes
	wxFile f;
	f.Open(appPath("executables.cfg", DIR_USER), wxFile::write);
	f.Write(Executables::writeExecutables());
	f.Close();

	// Close the map editor if it's open
	MapEditorWindow::deleteInstance();

	// Close all open archives
	theArchiveManager->closeAll();

	// Clean up
	EntryType::cleanupEntryTypes();
	ArchiveManager::deleteInstance();
	Console::deleteInstance();
	SplashWindow::deleteInstance();

	// Clear temp folder
	wxDir temp;
	temp.Open(appPath("", DIR_TEMP));
	string filename = wxEmptyString;
	bool files = temp.GetFirst(&filename, wxEmptyString, wxDIR_FILES);
	while (files)
	{
		if (!wxRemoveFile(appPath(filename, DIR_TEMP)))
			wxLogMessage("Warning: Could not clean up temporary file \"%s\"", filename);
		files = temp.GetNext(&filename);
	}

	// Close lua
	Lua::close();

	return 0;
}

void MainApp::OnFatalException()
{
#ifndef __APPLE__
#ifndef _DEBUG
	SLADEStackTrace st;
	st.WalkFromException();
	SLADECrashDialog sd(st);
	sd.ShowModal();
#endif
#endif
}

/* MainApp::readConfigFile
 * Reads and parses the SLADE configuration file
 *******************************************************************/
void MainApp::readConfigFile()
{
	// Open SLADE.cfg
	Tokenizer tz;
	if (!tz.openFile(appPath("slade3.cfg", DIR_USER)))
		return;

	// Go through the file with the tokenizer
	string token = tz.getToken();
	while (token.Cmp(""))
	{
		// If we come across a 'cvars' token, read in the cvars section
		if (!token.Cmp("cvars"))
		{
			token = tz.getToken();	// Skip '{'

			// Keep reading name/value pairs until we hit the ending '}'
			string cvar_name = tz.getToken();
			while (cvar_name.Cmp("}"))
			{
				string cvar_val = tz.getToken();
				read_cvar(cvar_name, cvar_val);
				cvar_name = tz.getToken();
			}
		}

		// Read base resource archive paths
		if (!token.Cmp("base_resource_paths"))
		{
			// Skip {
			token = wxString::FromUTF8(UTF8(tz.getToken()));

			// Read paths until closing brace found
			token = tz.getToken();
			while (token.Cmp("}"))
			{
				theArchiveManager->addBaseResourcePath(token);
				token = wxString::FromUTF8(UTF8(tz.getToken()));
			}
		}

		// Read recent files list
		if (token == "recent_files")
		{
			// Skip {
			token = tz.getToken();

			// Read files until closing brace found
			token = wxString::FromUTF8(UTF8(tz.getToken()));
			while (token != "}")
			{
				theArchiveManager->addRecentFile(token);
				token = wxString::FromUTF8(UTF8(tz.getToken()));
			}
		}

		// Read keybinds
		if (token == "keys")
		{
			token = tz.getToken();	// Skip {
			KeyBind::readBinds(tz);
		}

		// Read nodebuilder paths
		if (token == "nodebuilder_paths")
		{
			token = tz.getToken();	// Skip {

			// Read paths until closing brace found
			token = tz.getToken();
			while (token != "}")
			{
				string path = tz.getToken();
				NodeBuilders::addBuilderPath(token, path);
				token = tz.getToken();
			}
		}

		// Read game exe paths
		if (token == "executable_paths")
		{
			token = tz.getToken();	// Skip {

			// Read paths until closing brace found
			token = tz.getToken();
			while (token != "}")
			{
				if (token.length())
				{
					string path = tz.getToken();
					Executables::setExePath(token, path);
				}
				token = tz.getToken();
			}
		}

		// Get next token
		token = tz.getToken();
	}
}

/* MainApp::saveConfigFile
 * Saves the SLADE configuration file
 *******************************************************************/
void MainApp::saveConfigFile()
{
	// Open SLADE.cfg for writing text
	wxFile file(appPath("slade3.cfg", DIR_USER), wxFile::write);

	// Do nothing if it didn't open correctly
	if (!file.IsOpened())
		return;

	// Write cfg header
	file.Write("/*****************************************************\n");
	file.Write(" * SLADE Configuration File\n");
	file.Write(" * Don't edit this unless you know what you're doing\n");
	file.Write(" *****************************************************/\n\n");

	// Write cvars
	save_cvars(file);

	// Write base resource archive paths
	file.Write("\nbase_resource_paths\n{\n");
	for (size_t a = 0; a < theArchiveManager->numBaseResourcePaths(); a++)
		file.Write(S_FMT("\t\"%s\"\n", theArchiveManager->getBaseResourcePath(a)), wxConvUTF8);
	file.Write("}\n");

	// Write recent files list (in reverse to keep proper order when reading back)
	file.Write("\nrecent_files\n{\n");
	for (int a = theArchiveManager->numRecentFiles()-1; a >= 0; a--)
		file.Write(S_FMT("\t\"%s\"\n", theArchiveManager->recentFile(a)), wxConvUTF8);
	file.Write("}\n");

	// Write keybinds
	file.Write("\nkeys\n{\n");
	file.Write(KeyBind::writeBinds());
	file.Write("}\n");

	// Write nodebuilder paths
	file.Write("\n");
	NodeBuilders::saveBuilderPaths(file);

	// Write game exe paths
	file.Write("\nexecutable_paths\n{\n");
	file.Write(Executables::writePaths());
	file.Write("}\n");

	// Close configuration file
	file.Write("\n// End Configuration File\n\n");
}

SAction* MainApp::getAction(string id)
{
	// Find matching action
	for (unsigned a = 0; a < actions.size(); a++)
	{
		if (S_CMP(actions[a]->getId(), id))
			return actions[a];
	}

	// Not found
	return action_invalid;
}

bool MainApp::doAction(string id)
{
	// Toggle action if necessary
	toggleAction(id);

	// Send action to all handlers
	bool handled = false;
	for (unsigned a = 0; a < action_handlers.size(); a++)
	{
		if (action_handlers[a]->handleAction(id))
		{
			handled = true;
			break;
		}
	}

	// Warn if nothing handled it
	if (!handled)
		wxLogMessage("Warning: Action \"%s\" not handled", id);

	// Return true if handled
	return handled;
}

void MainApp::toggleAction(string id)
{
	// Check action type for check/radio toggle
	SAction* action = getAction(id);

	// Type is 'check', just toggle it
	if (action && action->type == SAction::CHECK)
		action->toggled = !action->toggled;

	// Type is 'radio', toggle this and un-toggle others in the group
	else if (action && action->type == SAction::RADIO && action->group >= 0)
	{
		// Go through and toggle off all other actions in the same group
		for (unsigned a = 0; a < actions.size(); a++)
		{
			if (actions[a]->group == action->group)
				actions[a]->toggled = false;
		}

		action->toggled = true;
	}
}

void MainApp::onMenu(wxCommandEvent& e)
{
	// Find applicable action
	string action = "";
	for (unsigned a = 0; a < actions.size(); a++)
	{
		if (actions[a]->getWxId() == e.GetId())
		{
			action = actions[a]->getId();
			break;
		}
	}

	// If action is valid, send to all action handlers
	if (!action.IsEmpty())
	{
		current_action = action;
		doAction(action);
		current_action = "";
	}

	// Otherwise, let something else handle it
	else
		e.Skip();
}


CONSOLE_COMMAND (crash, 0, false)
{
	if (wxMessageBox("Yes, this command does actually exist and *will* crash the program. Do you really want it to crash?", "...Really?", wxYES_NO|wxCENTRE) == wxYES)
	{
		uint8_t* test = NULL;
		test[123] = 5;
	}
}

CONSOLE_COMMAND(setup_wizard, 0, false)
{
	SetupWizardDialog dlg(theMainWindow);
	dlg.ShowModal();
}<|MERGE_RESOLUTION|>--- conflicted
+++ resolved
@@ -599,15 +599,9 @@
 	new SAction("mapw_showscripteditor", "Script &Editor", "e_text", "Toggle the Script Editor window", "Ctrl+3");
 	new SAction("mapw_showchecks", "Map Checks", "i_tick", "Toggle the Map Checks window", "Ctrl+4");
 	new SAction("mapw_run_map", "Run Map", "t_run", "Run the current map", "Ctrl+Shift+R");
-<<<<<<< HEAD
-	new SAction("mapw_draw_lines", "Draw Lines", "t_lines", "Begin line drawing", "kb:me2d_begin_linedraw");
-	new SAction("mapw_draw_shape", "Draw Shape", "t_sectors", "Begin shape drawing", "kb:me2d_begin_shapedraw");
-	new SAction("mapw_edit_objects", "Edit Object(s)", "t_settings", "Edit currently selected object(s)", "kb:me2d_begin_object_edit");
-=======
-	new SAction("mapw_draw_lines", "Draw Lines", "t_linedraw", "Begin line drawing");
-	new SAction("mapw_draw_shape", "Draw Shape", "t_shapedraw", "Begin shape drawing");
-	new SAction("mapw_edit_objects", "Edit Object(s)", "t_objectedit", "Edit currently selected object(s)");
->>>>>>> 6d9358c6
+	new SAction("mapw_draw_lines", "Draw Lines", "t_linedraw", "Begin line drawing", "kb:me2d_begin_linedraw");
+	new SAction("mapw_draw_shape", "Draw Shape", "t_shapedraw", "Begin shape drawing", "kb:me2d_begin_shapedraw");
+	new SAction("mapw_edit_objects", "Edit Object(s)", "t_objectedit", "Edit currently selected object(s)", "kb:me2d_begin_object_edit");
 	new SAction("mapw_vertex_create", "Create Vertex Here", "", "Create a new vertex at the cursor position");
 	new SAction("mapw_line_changetexture", "Change Texture", "", "Change the currently selected or hilighted line texture(s)");
 	new SAction("mapw_line_changespecial", "Change Special", "", "Change the currently selected or hilighted line special");
