
/*******************************************************************
 * SLADE - It's a Doom Editor
 * Copyright (C) 2008-2014 Simon Judd
 *
 * Email:       sirjuddington@gmail.com
 * Web:         http://slade.mancubus.net
 * Filename:    Drawing.cpp
 * Description: Various OpenGL drawing functions
 *
 * This program is free software; you can redistribute it and/or
 * modify it under the terms of the GNU General Public License
 * as published by the Free Software Foundation; either version 2
 * of the License, or (at your option) any later version.
 *
 * This program is distributed in the hope that it will be useful,
 * but WITHOUT ANY WARRANTY; without even the implied warranty of
 * MERCHANTABILITY or FITNESS FOR A PARTICULAR PURPOSE.  See the
 * GNU General Public License for more details.
 *
 * You should have received a copy of the GNU General Public License
 * along with this program; if not, write to the Free Software
 * Foundation, Inc., 51 Franklin Street, Fifth Floor, Boston, MA  02110-1301, USA.
 *******************************************************************/


/*******************************************************************
 * INCLUDES
 *******************************************************************/
#include "Main.h"
#include "Drawing.h"
#include "GLTexture.h"
#include "Archive/ArchiveManager.h"
#include "General/Console/Console.h"
#include "Utility/MathStuff.h"
#include "General/Misc.h"
#include "OpenGL.h"

#ifdef USE_SFML_RENDERWINDOW
#include <SFML/Graphics.hpp>
#else
#include <FTGL/ftgl.h>
#endif

#ifdef __WXGTK20__
#define GSocket GlibGSocket
#include <gtk-2.0/gtk/gtk.h>
#undef GSocket
#endif


/*******************************************************************
 * VARIABLES
 *******************************************************************/
CVAR(Bool, hud_statusbar, 1, CVAR_SAVE)
CVAR(Bool, hud_center, 1, CVAR_SAVE)
CVAR(Bool, hud_wide, 0, CVAR_SAVE)
CVAR(Bool, hud_bob, 0, CVAR_SAVE)
CVAR(Int, gl_font_size, 12, CVAR_SAVE)

namespace Drawing
{
#ifdef USE_SFML_RENDERWINDOW
	sf::RenderWindow*	render_target = NULL;
	bool				text_state_reset = true;
#endif
	double				text_outline_width = 0;
	rgba_t				text_outline_colour = COL_BLACK;
};


/*******************************************************************
 * FONTMANAGER CLASS
 *******************************************************************/
class FontManager
{
private:
#ifdef USE_SFML_RENDERWINDOW
	sf::Font	font_normal;
	sf::Font	font_condensed;
	sf::Font	font_bold;
	sf::Font	font_boldcondensed;
	sf::Font	font_mono;
	sf::Font	font_small;
#else
	FTFont*		font_normal;
	FTFont*		font_condensed;
	FTFont*		font_bold;
	FTFont*		font_boldcondensed;
	FTFont*		font_mono;
	FTFont*		font_small;
#endif
	static FontManager*	instance;

public:
	FontManager()
	{
#ifndef USE_SFML_RENDERWINDOW
		font_normal = NULL;
		font_condensed = NULL;
		font_bold = NULL;
		font_boldcondensed = NULL;
		font_mono = NULL;
		font_small = NULL;
#endif
	}
	~FontManager()
	{
#ifndef USE_SFML_RENDERWINDOW
		if (font_normal)		{ delete font_normal;			font_normal = NULL;			}
		if (font_condensed)		{ delete font_condensed;		font_condensed = NULL;		}
		if (font_bold)			{ delete font_bold;				font_bold = NULL;			}
		if (font_boldcondensed) { delete font_boldcondensed;	font_boldcondensed = NULL;	}
		if (font_mono)			{ delete font_mono;				font_mono = NULL;			}
		if (font_small)			{ delete font_small;			font_small = NULL;			}
#endif
	}

	static FontManager*	getInstance()
	{
		if (!instance)
			instance = new FontManager();

		return instance;
	}
	int initFonts();

#ifdef USE_SFML_RENDERWINDOW
	sf::Font*	getFont(int font);
#else
	FTFont*		getFont(int font);
#endif

};
#define theFontManager FontManager::getInstance()
FontManager* FontManager::instance = NULL;


/*******************************************************************
 * FONTMANAGER CLASS FUNCTIONS
 *******************************************************************/

#ifdef USE_SFML_RENDERWINDOW

/* FontManager::initFonts
 * Loads all needed fonts for rendering. SFML 2.x implementation
 *******************************************************************/
int FontManager::initFonts()
{
	// --- Load general fonts ---
	int ret = 0;

	// Normal
	ArchiveEntry* entry = theArchiveManager->programResourceArchive()->entryAtPath("fonts/dejavu_sans.ttf");
	if (entry) ++ret, font_normal.loadFromMemory((const char*)entry->getData(), entry->getSize());

	// Condensed
	entry = theArchiveManager->programResourceArchive()->entryAtPath("fonts/dejavu_sans_c.ttf");
	if (entry) ++ret, font_condensed.loadFromMemory((const char*)entry->getData(), entry->getSize());

	// Bold
	entry = theArchiveManager->programResourceArchive()->entryAtPath("fonts/dejavu_sans_b.ttf");
	if (entry) ++ret, font_bold.loadFromMemory((const char*)entry->getData(), entry->getSize());

	// Condensed Bold
	entry = theArchiveManager->programResourceArchive()->entryAtPath("fonts/dejavu_sans_cb.ttf");
	if (entry) ++ret, font_boldcondensed.loadFromMemory((const char*)entry->getData(), entry->getSize());

	// Monospace
	entry = theArchiveManager->programResourceArchive()->entryAtPath("fonts/dejavu_mono.ttf");
	if (entry) ++ret, font_small.loadFromMemory((const char*)entry->getData(), entry->getSize());

	return ret;
}

#else
/* FontManager::initFonts
 * Loads all needed fonts for rendering. Non-SFML implementation
 *******************************************************************/
int FontManager::initFonts()
{
	// --- Load general fonts ---
	int ret = 0;

	if (font_normal)		{ delete font_normal;			font_normal = NULL;			}
	if (font_condensed)		{ delete font_condensed;		font_condensed = NULL;		}
	if (font_bold)			{ delete font_bold;				font_bold = NULL;			}
	if (font_boldcondensed) { delete font_boldcondensed;	font_boldcondensed = NULL;	}
	if (font_mono)			{ delete font_mono;				font_mono = NULL;			}
	if (font_small)			{ delete font_small;			font_small = NULL;			}

	// Normal
	ArchiveEntry* entry = theArchiveManager->programResourceArchive()->entryAtPath("fonts/dejavu_sans.ttf");
	if (entry)
	{
		font_normal = new FTTextureFont(entry->getData(), entry->getSize());
		font_normal->FaceSize(gl_font_size);

		// Check it loaded ok
		if (font_normal->Error())
		{
			delete font_normal;
			font_normal = NULL;
		}
		else ++ ret;
	}

	// Condensed
	entry = theArchiveManager->programResourceArchive()->entryAtPath("fonts/dejavu_sans_c.ttf");
	if (entry)
	{
		font_condensed = new FTTextureFont(entry->getData(), entry->getSize());
		font_condensed->FaceSize(gl_font_size);

		// Check it loaded ok
		if (font_condensed->Error())
		{
			delete font_condensed;
			font_condensed = NULL;
		}
		else ++ ret;
	}

	// Bold
	entry = theArchiveManager->programResourceArchive()->entryAtPath("fonts/dejavu_sans_b.ttf");
	if (entry)
	{
		font_bold = new FTTextureFont(entry->getData(), entry->getSize());
		font_bold->FaceSize(gl_font_size);

		// Check it loaded ok
		if (font_bold->Error())
		{
			delete font_bold;
			font_bold = NULL;
		}
		else ++ ret;
	}

	// Condensed bold
	entry = theArchiveManager->programResourceArchive()->entryAtPath("fonts/dejavu_sans_cb.ttf");
	if (entry)
	{
		font_boldcondensed = new FTTextureFont(entry->getData(), entry->getSize());
		font_boldcondensed->FaceSize(gl_font_size);

		// Check it loaded ok
		if (font_boldcondensed->Error())
		{
			delete font_boldcondensed;
			font_boldcondensed = NULL;
		}
		else ++ ret;
	}

	// Monospace
	entry = theArchiveManager->programResourceArchive()->entryAtPath("fonts/dejavu_mono.ttf");
	if (entry)
	{
		font_mono = new FTTextureFont(entry->getData(), entry->getSize());
		font_mono->FaceSize(gl_font_size);

		// Check it loaded ok
		if (font_mono->Error())
		{
			delete font_mono;
			font_mono = NULL;
		}
		else ++ ret;
	}

	// Small
	entry = theArchiveManager->programResourceArchive()->entryAtPath("fonts/dejavu_sans.ttf");
	if (entry)
	{
		font_small = new FTTextureFont(entry->getData(), entry->getSize());
		font_small->FaceSize((gl_font_size * 0.6) + 1);

		// Check it loaded ok
		if (font_small->Error())
		{
			delete font_small;
			font_small = NULL;
		}
		else ++ ret;
	}

	return ret;
}
#endif

/* FontManager::getFont
 * Returns a font
 *******************************************************************/
#ifdef USE_SFML_RENDERWINDOW
sf::Font* FontManager::getFont(int font)
{
	switch (font)
	{
	case Drawing::FONT_NORMAL:			return &font_normal;
	case Drawing::FONT_CONDENSED:		return &font_condensed;
	case Drawing::FONT_BOLD:			return &font_bold;
	case Drawing::FONT_BOLDCONDENSED:	return &font_boldcondensed;
	case Drawing::FONT_MONOSPACE:		return &font_mono;
	case Drawing::FONT_SMALL:			return &font_small;
	default:							return &font_normal;
	};
	return NULL;
}
#else // USE_SFML_RENDERWINDOW
FTFont* FontManager::getFont(int font)
{
	switch (font)
	{
	case Drawing::FONT_NORMAL:			return font_normal;
	case Drawing::FONT_CONDENSED:		return font_condensed;
	case Drawing::FONT_BOLD:			return font_bold;
	case Drawing::FONT_BOLDCONDENSED:	return font_boldcondensed;
	case Drawing::FONT_MONOSPACE:		return font_mono;
	case Drawing::FONT_SMALL:			return font_small;
	default:							return font_normal;
	};
	return NULL;
}
#endif // USE_SFML_RENDERWINDOW


/*******************************************************************
 * DRAWING NAMESPACE FUNCTIONS
 *******************************************************************/

/* Drawing::initFonts
 * Creates a FontManager if needed and let it init its own fonts
 *******************************************************************/
void Drawing::initFonts()
{
	theFontManager->initFonts();
}

/* Drawing::drawLine
 * Draws a line from [start] to [end]
 *******************************************************************/
void Drawing::drawLine(fpoint2_t start, fpoint2_t end)
{
	glBegin(GL_LINES);
	glVertex2d(start.x, start.y);
	glVertex2d(end.x, end.y);
	glEnd();
}

/* Drawing::drawLine
 * Draws a line from [x1,y1] to [x2,y2]
 *******************************************************************/
void Drawing::drawLine(double x1, double y1, double x2, double y2)
{
	glBegin(GL_LINES);
	glVertex2d(x1, y1);
	glVertex2d(x2, y2);
	glEnd();
}

/* Drawing::drawLineTabbed
 * Draws a line from [start] to [end]
 *******************************************************************/
void Drawing::drawLineTabbed(fpoint2_t start, fpoint2_t end, double tab, double tab_max)
{
	// Draw line
	glBegin(GL_LINES);
	glVertex2d(start.x, start.y);
	glVertex2d(end.x, end.y);
	glEnd();

	// Calculate midpoint
	fpoint2_t mid;
	mid.x = start.x + ((end.x - start.x) * 0.5);
	mid.y = start.y + ((end.y - start.y) * 0.5);

	// Calculate tab length
	double tablen = MathStuff::distance(start, end) * tab;
	if (tablen > tab_max) tablen = tab_max;
	if (tablen < 2) tablen = 2;

	// Calculate tab endpoint
	fpoint2_t invdir(-(end.y - start.y), end.x - start.x);
	invdir.normalize();

	// Draw tab
	glBegin(GL_LINES);
	glVertex2d(mid.x, mid.y);
	glVertex2d(mid.x - invdir.x*tablen, mid.y - invdir.y*tablen);
	glEnd();
}

/* Drawing::drawArrow
 * Draws a line from [p1] to [p2] with an arrowhead at the [p1] end.
 * If [twoway] is true, an arrowhead is also drawn at the [p2] end
 *******************************************************************/
void Drawing::drawArrow(fpoint2_t p1, fpoint2_t p2, rgba_t color, bool twoway, double ah_angle, double ah_length)
{
	fpoint2_t a1l, a1r, a2l, a2r;
	fpoint2_t vector = p1 - p2;
	double angle = atan2(-vector.y, vector.x);
	a1l = a1r = p1;
	a1l.x += ah_length * sin(angle - ah_angle); a1l.y += ah_length * cos(angle - ah_angle);
	a1r.x -= ah_length * sin(angle + ah_angle); a1r.y -= ah_length * cos(angle + ah_angle);
	if (twoway)
	{
		vector = p2 - p1;
		angle = atan2(-vector.y, vector.x);
		a2l = a2r = p2;
		a2l.x += ah_length * sin(angle - ah_angle); a2l.y += ah_length * cos(angle - ah_angle);
		a2r.x -= ah_length * sin(angle + ah_angle); a2r.y -= ah_length * cos(angle + ah_angle);
	}
	OpenGL::setColour(color);
	glBegin(GL_LINES);
	glVertex2d(p1.x, p1.y);
	glVertex2d(p2.x, p2.y);
	glVertex2d(p1.x, p1.y);
	glVertex2d(a1l.x, a1l.y);
	glVertex2d(p1.x, p1.y);
	glVertex2d(a1r.x, a1r.y);
	glEnd();
	if (twoway)
	{
		glBegin(GL_LINES);
		glVertex2d(p2.x, p2.y);
		glVertex2d(a2l.x, a2l.y);
		glEnd();
		glBegin(GL_LINES);
		glVertex2d(p2.x, p2.y);
		glVertex2d(a2r.x, a2r.y);
		glEnd();
	}
}

/* Drawing::drawRect
 * Draws a rectangle from [tl] to [br]
 *******************************************************************/
void Drawing::drawRect(fpoint2_t tl, fpoint2_t br)
{
	glBegin(GL_LINE_LOOP);
	glVertex2d(tl.x, tl.y);
	glVertex2d(tl.x, br.y);
	glVertex2d(br.x, br.y);
	glVertex2d(br.x, tl.y);
	glEnd();
}

/* Drawing::drawRect
 * Draws a rectangle from [x1,y1] to [x2,y2]
 *******************************************************************/
void Drawing::drawRect(double x1, double y1, double x2, double y2)
{
	glBegin(GL_LINE_LOOP);
	glVertex2d(x1, y1);
	glVertex2d(x1, y2);
	glVertex2d(x2, y2);
	glVertex2d(x2, y1);
	glEnd();
}

/* Drawing::drawFilledRect
 * Draws a filled rectangle from [tl] to [br]
 *******************************************************************/
void Drawing::drawFilledRect(fpoint2_t tl, fpoint2_t br)
{
	glBegin(GL_QUADS);
	glVertex2d(tl.x, tl.y);
	glVertex2d(tl.x, br.y);
	glVertex2d(br.x, br.y);
	glVertex2d(br.x, tl.y);
	glEnd();
}

/* Drawing::drawFilledRect
 * Draws a filled rectangle from [x1,y1] to [x2,y2]
 *******************************************************************/
void Drawing::drawFilledRect(double x1, double y1, double x2, double y2)
{
	glBegin(GL_QUADS);
	glVertex2d(x1, y1);
	glVertex2d(x1, y2);
	glVertex2d(x2, y2);
	glVertex2d(x2, y1);
	glEnd();
}

/* Drawing::drawBorderedRect
 * Draws a filled rectangle with a border from [x1,y1] to [x2,y2]
 *******************************************************************/
void Drawing::drawBorderedRect(fpoint2_t tl, fpoint2_t br, rgba_t colour, rgba_t border_colour)
{
	drawBorderedRect(tl.x, tl.y, br.x, br.y, colour, border_colour);
}

/* Drawing::drawBorderedRect
 * Draws a filled rectangle with a border from [x1,y1] to [x2,y2]
 *******************************************************************/
void Drawing::drawBorderedRect(double x1, double y1, double x2, double y2, rgba_t colour, rgba_t border_colour)
{
	// Rect
	OpenGL::setColour(colour, false);
	glBegin(GL_QUADS);
	glVertex2d(x1, y1);
	glVertex2d(x1, y2);
	glVertex2d(x2, y2);
	glVertex2d(x2, y1);
	glEnd();

	// Border
	OpenGL::setColour(border_colour, false);
	glBegin(GL_LINE_LOOP);
	glVertex2d(x1, y1);
	glVertex2d(x1, y2-1);
	glVertex2d(x2-1, y2-1);
	glVertex2d(x2-1, y1);
	glEnd();
}

/* Drawing::drawEllipse
 * Draws an ellipse at [mid]
 *******************************************************************/
void Drawing::drawEllipse(fpoint2_t mid, double radius_x, double radius_y, int sides, rgba_t colour)
{
	// Set colour
	OpenGL::setColour(colour, false);

	// Draw circle as line loop
	glBegin(GL_LINE_LOOP);
	double rot = 0;
	for (int a = 0; a < sides; a++)
	{
		glVertex2d(mid.x + sin(rot) * radius_x, mid.y - cos(rot) * radius_y);
		rot -= (3.1415926535897932384626433832795 * 2) / (double)sides;
	}
	glEnd();
}

/* Drawing::drawFilledEllipse
 * Draws a filled ellipse at [mid]
 *******************************************************************/
void Drawing::drawFilledEllipse(fpoint2_t mid, double radius_x, double radius_y, int sides, rgba_t colour)
{
	// Set colour
	OpenGL::setColour(colour, false);

	// Draw circle as line loop
	glBegin(GL_TRIANGLE_FAN);
	glVertex2d(mid.x, mid.y);
	double rot = 0;
	for (int a = 0; a < sides + 1; a++)
	{
		glVertex2d(mid.x + sin(rot) * radius_x, mid.y - cos(rot) * radius_y);
		rot -= (3.1415926535897932384626433832795 * 2) / (double)sides;
	}
	glEnd();
}

/* Drawing::fitTextureWithin
 * Fits [tex] within the rectangle from [x1,y1] to [x2,y2], centered
 * and keeping the correct aspect ratio. If [upscale] is true the
 * texture will be zoomed to fit the rectangle. Returns the resulting
 * texture rectangle coordinates
 *******************************************************************/
frect_t Drawing::fitTextureWithin(GLTexture* tex, double x1, double y1, double x2, double y2, double padding, double max_scale)
{
	// Ignore null texture
	if (!tex)
		return frect_t();

	double width = x2 - x1;
	double height = y2 - y1;

	// Get image dimensions
	double x_dim = (double)tex->getWidth();
	double y_dim = (double)tex->getHeight();

	// Get max scale for x and y (including padding)
	double x_scale = ((double)width - padding) / x_dim;
	double y_scale = ((double)width - padding) / y_dim;

	// Set scale to smallest of the 2 (so that none of the texture will be clipped)
	double scale = MIN(x_scale, y_scale);

	// Clamp scale to maximum desired scale
	if (scale > max_scale)
		scale = max_scale;

	// Return the fitted rectangle
	return frect_t(x1 + width*0.5 - (scale*tex->getWidth()*0.5),
	               y1 + height*0.5 - (scale*tex->getHeight()*0.5),
	               x1 + width*0.5 + (scale*tex->getWidth()*0.5),
	               y1 + height*0.5 + (scale*tex->getHeight()*0.5));
}

/* Drawing::drawTextureWithin
 * Draws [tex] within the rectangle from [x1,y1] to [x2,y2], centered
 * and keeping the correct aspect ratio. If [upscale] is true the
 * texture will be zoomed to fit the rectangle
 *******************************************************************/
void Drawing::drawTextureWithin(GLTexture* tex, double x1, double y1, double x2, double y2, double padding, double max_scale)
{
	// Ignore null texture
	if (!tex)
		return;

	double width = x2 - x1;
	double height = y2 - y1;

	// Get image dimensions
	double x_dim = (double)tex->getWidth();
	double y_dim = (double)tex->getHeight();

	// Get max scale for x and y (including padding)
	double x_scale = ((double)width - padding) / x_dim;
	double y_scale = ((double)height - padding) / y_dim;

	// Set scale to smallest of the 2 (so that none of the texture will be clipped)
	double scale = MIN(x_scale, y_scale);

	// Clamp scale to maximum desired scale
	if (scale > max_scale)
		scale = max_scale;

	// Now draw the texture
	glPushMatrix();
	glTranslated(x1 + width*0.5, y1 + height*0.5, 0);	// Translate to middle of area
	glScaled(scale, scale, scale);						// Scale to fit within area
	tex->draw2d(tex->getWidth()*-0.5, tex->getHeight()*-0.5);
	glPopMatrix();
}

#ifdef USE_SFML_RENDERWINDOW
/*******************************************************************
 * SFML 2.x TEXT FUNCTION IMPLEMENTATIONS
 *******************************************************************/

/* Drawing::drawText
 * Draws [text] at [x,y]. If [bounds] is not null, the bounding
 * coordinates of the rendered text string are written to it.
 *******************************************************************/
void Drawing::drawText(string text, int x, int y, rgba_t colour, int font, int alignment, frect_t* bounds)
{
	// Setup SFML string
	sf::Text sf_str;
<<<<<<< HEAD
	sf_str.setString(UTF8(text));
	sf_str.setPosition(x, y);
=======
	sf_str.setString(CHR(text));
>>>>>>> dba56ad6
	sf_str.setColor(sf::Color(colour.r, colour.g, colour.b, colour.a));

	// Set font
	sf::Font* f = theFontManager->getFont(font);
	sf_str.setFont(*f);
	if (font == FONT_SMALL)
		sf_str.setCharacterSize((gl_font_size * 0.6) + 1);
	else
		sf_str.setCharacterSize(gl_font_size);

	// Setup alignment
	if (alignment != ALIGN_LEFT)
	{
		float width = sf_str.getLocalBounds().width;

		if (alignment == ALIGN_CENTER)
			x -= MathStuff::round(width*0.5);
		else
			x -= width;
	}
	sf_str.setPosition(x, y);

	// Set bounds rect
	if (bounds)
	{
		sf::FloatRect rect = sf_str.getGlobalBounds();
		bounds->set(rect.left, rect.top, rect.left+rect.width, rect.top+rect.height);
	}

	// Draw the string
	if (render_target)
	{
		if (text_state_reset)
			setTextState(true);

		if (text_outline_width > 0)
		{
#if (SFML_VERSION_MAJOR == 2 && SFML_VERSION_MINOR >= 4) || SFML_VERSION_MAJOR > 2
			// Set text outline if SFML version is 2.4 or later
			sf_str.setOutlineThickness(text_outline_width);
			sf_str.setOutlineColor(
				sf::Color(
					text_outline_colour.r,
					text_outline_colour.g,
					text_outline_colour.b,
					text_outline_colour.a
				)
			);
#else
			// On SFML < 2.4, use old hacky outline method
			sf_str.setColor(
				sf::Color(
					text_outline_colour.r,
					text_outline_colour.g,
					text_outline_colour.b,
					text_outline_colour.a
				)
			);
			sf_str.setPosition(x - 2, y - 1);
			render_target->draw(sf_str);
			sf_str.setPosition(x - 2, y + 1);
			render_target->draw(sf_str);
			sf_str.setPosition(x + 2, y + 1);
			render_target->draw(sf_str);
			sf_str.setPosition(x + 2, y - 1);
			render_target->draw(sf_str);
			sf_str.setPosition(x, y);
			sf_str.setColor(sf::Color(colour.r, colour.g, colour.b, colour.a));
#endif
		}

		// Draw
		render_target->draw(sf_str);

		if (text_state_reset)
			setTextState(false);
	}
}

/* Drawing::textExtents
 * Returns the width and height of [text] when drawn with [font]
 *******************************************************************/
fpoint2_t Drawing::textExtents(string text, int font)
{
	// Setup SFML string
	sf::Text sf_str;
	sf_str.setString(CHR(text));

	// Set font
	sf::Font* f = theFontManager->getFont(font);
	sf_str.setFont(*f);
	if (font == FONT_SMALL)
		sf_str.setCharacterSize((gl_font_size * 0.6) + 1);
	else
		sf_str.setCharacterSize(gl_font_size);

	// Return width and height of text
	sf::FloatRect rect = sf_str.getGlobalBounds();
	return fpoint2_t(rect.width, rect.height);
}

#else
/*******************************************************************
 * FTGL TEXT FUNCTION IMPLEMENTATIONS
 *******************************************************************/

/* Drawing::drawText
 * Draws [text] at [x,y]. If [bounds] is not null, the bounding
 * coordinates of the rendered text string are written to it.
 *******************************************************************/
void Drawing::drawText(string text, int x, int y, rgba_t colour, int font, int alignment, frect_t* bounds)
{
	// Get desired font
	FTFont* ftgl_font = theFontManager->getFont(font);

	// If FTGL font is invalid, do nothing
	if (!ftgl_font)
		return;

	// Setup alignment
	FTBBox bbox = ftgl_font->BBox(CHR(text), -1);
	int xpos = x;
	int ypos = y;
	float width = bbox.Upper().X() - bbox.Lower().X();
	float height = ftgl_font->LineHeight();
	if (alignment != ALIGN_LEFT)
	{
		if (alignment == ALIGN_CENTER)
			xpos -= MathStuff::round(width*0.5);
		else
			xpos -= width;
	}

	// Set bounds rect
	if (bounds)
	{
		bbox = ftgl_font->BBox(CHR(text), -1, FTPoint(xpos, ypos));
		bounds->set(bbox.Lower().X(), bbox.Lower().Y(), bbox.Upper().X(), bbox.Lower().Y() + height);
	}

	// Draw the string
	glPushMatrix();
	glTranslatef(xpos, ypos + ftgl_font->FaceSize(), 0.0f);
	glTranslatef(-0.375f, -0.375f, 0);
	glScalef(1.0f, -1.0f, 1.0f);
	if (text_outline_width > 0)
	{
		// Draw outline if set
		OpenGL::setColour(text_outline_colour);
		glTranslatef(-2.0f, -1.0f, 0.0f);
		ftgl_font->Render(CHR(text), -1);
		glTranslatef(0.0f, 2.0f, 0.0f);
		ftgl_font->Render(CHR(text), -1);
		glTranslatef(4.0f, 0.0f, 0.0f);
		ftgl_font->Render(CHR(text), -1);
		glTranslatef(0.0f, -2.0f, 0.0f);
		ftgl_font->Render(CHR(text), -1);
		glTranslatef(-2.0f, 1.0f, 0.0f);
	}
	OpenGL::setColour(colour);
	ftgl_font->Render(CHR(text), -1);
	glPopMatrix();
}

/* Drawing::textExtents
 * Returns the width and height of [text] when drawn with [font]
 *******************************************************************/
fpoint2_t Drawing::textExtents(string text, int font)
{
	// Get desired font
	FTFont* ftgl_font = theFontManager->getFont(font);

	// If FTGL font is invalid, return empty
	if (!ftgl_font)
		return fpoint2_t(0,0);

	// Return width and height of text
	FTBBox bbox = ftgl_font->BBox(CHR(text), -1);
	return fpoint2_t(bbox.Upper().X() - bbox.Lower().X(), ftgl_font->LineHeight());
}

#endif

/* Drawing::enableTextStateReset
 * When enabled, the OpenGL state is set for text rendering each time
 * drawText is called and restored after (SFML only)
 *******************************************************************/
void Drawing::enableTextStateReset(bool enable)
{
#ifdef USE_SFML_RENDERWINDOW
	text_state_reset = enable;
#endif
}

/* Drawing::setTextState
 * Sets or restores (depending on [set]) the OpenGL state for SFML
 * text rendering
 *******************************************************************/
void Drawing::setTextState(bool set)
{
#ifdef USE_SFML_RENDERWINDOW
	if (set)
	{
		// Push related states
		glPushMatrix();
		glMatrixMode(GL_TEXTURE);
		glPushMatrix();
		glMatrixMode(GL_PROJECTION);
		glPushMatrix();
		glPushAttrib(GL_VIEWPORT_BIT);
		render_target->resetGLStates();
	}
	else
	{
		// Pop related states
		glPopAttrib();
		glMatrixMode(GL_PROJECTION);
		glPopMatrix();
		glMatrixMode(GL_TEXTURE);
		glPopMatrix();
		glMatrixMode(GL_MODELVIEW);
		glPopMatrix();
	}
#endif
}

/* Drawing::setTextOutline
 * Sets the [thickness] and [colour] of the outline to use when
 * drawing text
 *******************************************************************/
void Drawing::setTextOutline(double thickness, rgba_t colour)
{
	text_outline_width = thickness;
	text_outline_colour = colour;
}

/* Drawing::drawHud
 * Draws doom hud offset guide lines, from the center
 *******************************************************************/
void Drawing::drawHud()
{
	// Determine some variables
	int hw = 160;
	int hh = 100;
	if (hud_wide) hw = 177;

	// Draw 320x200 screen outline
	glColor4f(0.0f, 0.0f, 0.0f, 1.0f);
	glLineWidth(1.5f);
	drawRect(-hw, -hh, hw, hh);

	// Draw statusbar line if needed
	glLineWidth(1.0f);
	glColor4f(0.0f, 0.0f, 0.0f, 0.5f);
	if (hud_statusbar)
	{
		drawLine(-hw, 68, hw, 68);	// Doom's status bar: 32 pixels tall
		drawLine(-hw, 62, hw, 62);	// Hexen: 38 pixels
		drawLine(-hw, 58, hw, 58);	// Heretic: 42 pixels
	}

	// Draw center lines if needed
	if (hud_center)
	{
		drawLine(-hw, 0, hw, 0);
		drawLine(0, -hh, 0, hh);
	}

	// Draw normal screen edge guides if widescreen
	if (hud_wide)
	{
		drawLine(-160, -100, -160, 100);
		drawLine(160, -100, 160, 100);
	}

	// Draw weapon bobbing guides
	if (hud_bob)
	{
		glLineWidth(0.8f);
		drawRect(-hw - 16, -hh - 16, hw + 16, hh + 16);
	}
}

#ifdef USE_SFML_RENDERWINDOW
/* Drawing::setRenderTarget
 * Sets the SFML render target to [target]
 *******************************************************************/
void Drawing::setRenderTarget(sf::RenderWindow* target)
{
	render_target = target;
}
#endif


// The following functions are taken from CodeLite (http://codelite.org)

wxColour Drawing::getPanelBGColour()
{
#ifdef __WXGTK__
	static bool     intitialized(false);
	static wxColour bgColour(wxSystemSettings::GetColour(wxSYS_COLOUR_3DFACE));

	if( !intitialized )
	{
		// try to get the background colour from a menu
		GtkWidget* menu = gtk_window_new(GTK_WINDOW_TOPLEVEL);
		GtkStyle*   def = gtk_rc_get_style( menu );
		if(!def)
			def = gtk_widget_get_default_style();

		if(def)
		{
			GdkColor col = def->bg[GTK_STATE_NORMAL];
			bgColour = wxColour(col);
		}
		gtk_widget_destroy( menu );
		intitialized = true;
	}
	return bgColour;
#else
	return wxSystemSettings::GetColour(wxSYS_COLOUR_3DFACE);
#endif
}

wxColour Drawing::getMenuTextColour()
{
	return wxSystemSettings::GetColour(wxSYS_COLOUR_MENUTEXT);
}

wxColour Drawing::getMenuBarBGColour()
{
	return wxSystemSettings::GetColour(wxSYS_COLOUR_MENU);
}

wxColour Drawing::lightColour(const wxColour& colour, float percent)
{
	if(percent == 0)
	{
		return colour;
	}

	// Convert to HSL
	hsl_t hsl = Misc::rgbToHsl(rgba_t(colour.Red(), colour.Green(), colour.Blue()));

	// Increase luminance
	hsl.l += (float)((percent * 5.0)/100.0);
	if (hsl.l > 1.0) hsl.l = 1.0;

	rgba_t rgb = Misc::hslToRgb(hsl);
	return wxColour(rgb.r, rgb.g, rgb.b);
}

wxColour Drawing::darkColour(const wxColour& colour, float percent)
{
	if(percent == 0)
	{
		return colour;
	}

	// Convert to HSL
	hsl_t hsl = Misc::rgbToHsl(rgba_t(colour.Red(), colour.Green(), colour.Blue()));

	// Decrease luminance
	hsl.l -= (float)((percent * 5.0)/100.0);
	if (hsl.l < 0) hsl.l = 0;

	rgba_t rgb = Misc::hslToRgb(hsl);
	return wxColour(rgb.r, rgb.g, rgb.b);
}


/*******************************************************************
 * TEXTBOX CLASS FUNCTIONS
 *******************************************************************/

/* TextBox::TextBox
 * TextBox class constructor
 *******************************************************************/
TextBox::TextBox(string text, int font, int width, int line_height)
{
	this->font = font;
	this->width = width;
	this->height = 0;
	this->line_height = line_height;
	setText(text);
}

/* TextBox::split
 * Splits [text] into separate lines (split by newlines), also
 * performs further splitting to word wrap the text within the box
 *******************************************************************/
void TextBox::split(string text)
{
	// Clear current text lines
	lines.clear();

	// Do nothing for empty string
	if (text.IsEmpty())
		return;

	// Split at newlines
	wxArrayString split = wxSplit(text, '\n');
	for (unsigned a = 0; a < split.Count(); a++)
		lines.push_back(split[a]);

	// Don't bother wrapping if width is really small
	if (width < 32)
		return;

	// Word wrap
	unsigned line = 0;
	while (line < lines.size())
	{
		// Ignore empty or single-character line
		if (lines[line].length() < 2)
		{
			line++;
			continue;
		}

		// Get line width
		double width = Drawing::textExtents(lines[line], font).x;

		// Continue to next line if within box
		if (width < this->width)
		{
			line++;
			continue;
		}

		// Halve length until it fits in the box
		unsigned c = lines[line].length() - 1;
		while (width >= this->width)
		{
			if (c <= 1)
				break;

			c *= 0.5;
			width = Drawing::textExtents(lines[line].Mid(0, c), font).x;
		}

		// Increment length until it doesn't fit
		while (width < this->width)
		{
			c++;
			width = Drawing::textExtents(lines[line].Mid(0, c), font).x;
		}
		c--;

		// Find previous space
		int sc = c;
		while (sc >= 0)
		{
			if (lines[line][sc] == ' ')
				break;
			sc--;
		}
		if (sc <= 0)
			sc = c;
		else
			sc++;

		// Split line
		string nl = lines[line].Mid(sc);
		lines[line] = lines[line].Mid(0, sc);
		lines.insert(lines.begin() + line + 1, nl);
		line++;
	}

	// Update height
	if (line_height < 0)
		height = Drawing::textExtents(lines[0], font).y * lines.size();
	else
		height = line_height * lines.size();
}

/* TextBox::setText
 * Sets the text box text
 *******************************************************************/
void TextBox::setText(string text)
{
	this->text = text;
	split(text);
}

/* TextBox::setSize
 * Sets the text box width
 *******************************************************************/
void TextBox::setSize(int width)
{
	this->width = width;
	split(this->text);
}

/* TextBox::draw
 * Draws the text box
 *******************************************************************/
void TextBox::draw(int x, int y, rgba_t colour, int alignment)
{
	frect_t b;
	Drawing::enableTextStateReset(false);
	Drawing::setTextState(true);
	for (unsigned a = 0; a < lines.size(); a++)
	{
		Drawing::drawText(lines[a], x, y, colour, font, alignment, &b);

		if (line_height < 0)
			y += b.height();
		else
			y += line_height;
	}
	Drawing::enableTextStateReset(true);
	Drawing::setTextState(false);
}

/*
CONSOLE_COMMAND(d_testfont, 1) {
	ArchiveEntry* entry = theArchiveManager->programResourceArchive()->entryAtPath(S_FMT("fonts/%s.ttf", args[0]));
	if (entry) {
		if (Drawing::font_condensed) {
			delete Drawing::font_condensed;
			Drawing::font_condensed = NULL;
		}

		long size = 12;
		if (args.size() > 1)
			args[1].ToLong(&size);

		Drawing::font_condensed = new FTTextureFont(entry->getData(), entry->getSize());
		Drawing::font_condensed->FaceSize(size);
	}
}
*/<|MERGE_RESOLUTION|>--- conflicted
+++ resolved
@@ -643,12 +643,7 @@
 {
 	// Setup SFML string
 	sf::Text sf_str;
-<<<<<<< HEAD
 	sf_str.setString(UTF8(text));
-	sf_str.setPosition(x, y);
-=======
-	sf_str.setString(CHR(text));
->>>>>>> dba56ad6
 	sf_str.setColor(sf::Color(colour.r, colour.g, colour.b, colour.a));
 
 	// Set font
