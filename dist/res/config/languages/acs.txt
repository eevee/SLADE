--- conflicted
+++ resolved
@@ -767,15 +767,10 @@
 		GetLevelInfo = "int levelinfo";
 		GetLineActivation = "int lineid";
 		GetLineRowOffset;
-<<<<<<< HEAD
-		GetLineUDMFFixed = "int lineid, string key";
-		GetLineUDMFInt = "int lineid, string key";
-=======
 		GetLineUDMFFixed = "int lineid, str key";
 		GetLineUDMFInt = "int lineid, str key";
 		GetLineX = "unknown parameter list";
 		GetLineY = "unknown parameter list";
->>>>>>> 0e749379
 		GetMaxInventory = "int tid, str inventory";
 		GetPlayerInfo = "int playernumber, int playerinfo";
 		GetPlayerInput = "int player, int input";
@@ -827,13 +822,9 @@
 		QuakeEx = "int tid, int intensityX, int intensityY, int intensityZ, int duration, int damrad, int tremrad, sound sfx, [int flags], [fixed mulWaveX], [fixed mulWaveY], [fixed mulWaveZ], [int falloff], [int highpoint], [fixed rollIntensity], [fixed rollWave]";
 		Radius_Quake2 = "int tid, int intensity, int duration, int damrad, int tremrad, str sound";
 		Random = "int min, int max";
-<<<<<<< HEAD
 		ReplaceTextures = "str oldtexturename, str newtexturename, [int flags]";
-=======
-		ReplaceTextures = "str oldtexturename, str newtexturename [, int flags]";
 		Round = "fixed value";
 		ScriptCall = "str classname, str funcname, args";
->>>>>>> 0e749379
 		ScriptWait = "int script";
 		SectorDamage = "int tag, int amount, str type, str protection_item, int flags";
 		SectorSound = "str sound, int volume";
@@ -855,12 +846,8 @@
 		SetCeilingTrigger = "int tag, int height, int special, [int arg1], [int arg2], [int arg3], [int arg4], [int arg5]";
 		SetCVar = "str cvarname, int newvalue", "str cvarname, fixed newvalue", "str cvarname, bool newvalue";
 		SetCVarString = "str cvarname, str newvalue";
-<<<<<<< HEAD
 		SetFloorTrigger = "int tag, int height, int special, [int arg1], [int arg2], [int arg3], [int arg4], [int arg5]";
-=======
-		SetFloorTrigger = "int tag, int height, int special [, int arg1 [, int arg2 [, int arg3 [, int arg4 [, int arg5]]]]]";
 		SetFogDensity = "int tag, int amount";
->>>>>>> 0e749379
 		SetFont = "str fontlump";
 		SetGravity = "fixed amount";
 		SetHUDClipRect = "int x, int y, int width, int height, [int wrapwidth], [bool aspectratio]";
@@ -878,12 +865,8 @@
 		SetMusicVolume = "fixed volume";
 		SetPointer = "int assign_slot, int tid, [int pointer_selector], [int flags]";
 		SetResultValue = "int value";
-<<<<<<< HEAD
 		SetSectorDamage = "int tag, int amount, [str damagetype], [int interval], [int leaky]";
-=======
-		SetSectorDamage = "int tag, int amount [, str damagetype [, int interval [, int leaky]]]";
 		SetSectorGlow = "int tag, bool which, int red, int green, int blue, int height";
->>>>>>> 0e749379
 		SetSectorTerrain = "int tag, int whichplane, str terraintype";
 		SetSkyScrollSpeed = "int sky, float skyspeed";
 		SetThingSpecial = "int tid, int special, [int arg1], [int arg2], [int arg3], [int arg4], [int arg5]";
@@ -898,7 +881,7 @@
 		SoundSequenceOnPolyobj = "int polynum, str sndseq";
 		SoundSequenceOnSector = "int tag, string seqname, int location";
 		SoundVolume = "int tid, int channel, fixed volume";
- 		Spawn = "str classname, fixed x, fixed y, fixed z, [int tid], [int angle]";
+		Spawn = "str classname, fixed x, fixed y, fixed z, [int tid], [int angle]";
 		SpawnDecal = "int tid, str decalname, [int flags], [fixed angle], [fixed zoffset], [fixed distance]";
 		SpawnForced = "str classname, fixed x, fixed y, fixed z, [int tid], [int angle]";
 		SpawnParticle = "int color, [bool fullbright], [int lifetime], [int size], [fixed x], [fixed y], [fixed z], [fixed velx], [fixed vely], [fixed velz], [fixed accelx], [fixed accely], [fixed accelz], [int startalpha], [int fadestep], [fixed endsize]";
